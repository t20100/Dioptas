[tool.poetry]
name = "dioptas"
<<<<<<< HEAD
version = "0.5.7-post.153+5ebce0be" # Will be overwritten by poetry-dynamic-versioning
=======
version = "0.5.9" # Will be overwritten by poetry-dynamic-versioning
>>>>>>> 6aef03a9
description = "GUI program for reduction and exploration of 2D X-ray diffraction data"
authors = ["Clemens Prescher <clemens.prescher@gmail.com>"]
license = "GPL-3.0"
readme = "README.md"

classifiers = [
    'Intended Audience :: Science/Research',
    'Operating System :: OS Independent',
    'Programming Language :: Python',
    'License :: OSI Approved :: GNU General Public License v3 (GPLv3)',
    'Topic :: Scientific/Engineering',
    'Topic :: Scientific/Engineering :: Physics',
    'Topic :: Scientific/Engineering :: Chemistry',
    'Topic :: Scientific/Engineering :: Visualization',
    'Topic :: Scientific/Engineering :: Information Analysis',
]

include = ["dioptas/model/util/*.pyd"]  # Compiled extensions
exclude = ["dioptas/tests/*"] # Exclude tests from package

[tool.poetry.build]
script = "build.py"
generate-setup-file = false

[tool.poetry.scripts]
dioptas = "dioptas:main"

[tool.poetry-dynamic-versioning]
enable = false
vcs = "git"
pattern = "default-unprefixed"
style = "semver"

[tool.poetry-dynamic-versioning.substitution]
files = ["dioptas/__init__.py"]


[tool.poetry.dependencies]
<<<<<<< HEAD
python = "^3.9,<3.13"
=======
python = "^3.8, <3.13"
>>>>>>> 6aef03a9
EXtra-data = "^1.13.0"
future = "^0.18.3"
h5py = "^3.10.0"
hdf5plugin = "^4.1.3"
lmfit = "^1.2.1"
pandas = "^2.1.1"
psutil = "^5.9.5"
PyCifRW = "^4.4.5"
PyQt6 = "^6.5.1"
pyfai = "^2023.5.0"
pyqtgraph = "^0.13.3"
QtPy = "^2.3.1"
scikit-image = "^0.22.0"
sharedmem = "^0.3.8"
watchdog = "^3.0.0"
pyopengl = "^3.1.7"
pyopengl-accelerate = "^3.1.7"
<<<<<<< HEAD
numexpr = '2.8.5'
=======
xypattern = "1.0.4"
numpy = [
  { version = "^1.24.0", python = "<3.10" },
  { version = "^1.26.0", python = ">=3.10" }
]
scipy = [
  { version = "^1.9.3", python = "<3.10" },
  { version = "^1.11.3", python = ">=3.10" }
]
numexpr = "2.8.4"
>>>>>>> 6aef03a9

[tool.poetry.dev-dependencies]
cython = "^3.0.4"

[tool.poetry.group.test.dependencies]
pytest = "^6.2.5"
pytest-qt = "*"
mock = "^5.1.0"

[build-system]
requires = ["poetry-core", "cython", "setuptools", "poetry-dynamic-versioning"]
build-backend = "poetry_dynamic_versioning.backend"<|MERGE_RESOLUTION|>--- conflicted
+++ resolved
@@ -1,10 +1,6 @@
 [tool.poetry]
 name = "dioptas"
-<<<<<<< HEAD
-version = "0.5.7-post.153+5ebce0be" # Will be overwritten by poetry-dynamic-versioning
-=======
 version = "0.5.9" # Will be overwritten by poetry-dynamic-versioning
->>>>>>> 6aef03a9
 description = "GUI program for reduction and exploration of 2D X-ray diffraction data"
 authors = ["Clemens Prescher <clemens.prescher@gmail.com>"]
 license = "GPL-3.0"
@@ -43,11 +39,7 @@
 
 
 [tool.poetry.dependencies]
-<<<<<<< HEAD
-python = "^3.9,<3.13"
-=======
 python = "^3.8, <3.13"
->>>>>>> 6aef03a9
 EXtra-data = "^1.13.0"
 future = "^0.18.3"
 h5py = "^3.10.0"
@@ -65,9 +57,6 @@
 watchdog = "^3.0.0"
 pyopengl = "^3.1.7"
 pyopengl-accelerate = "^3.1.7"
-<<<<<<< HEAD
-numexpr = '2.8.5'
-=======
 xypattern = "1.0.4"
 numpy = [
   { version = "^1.24.0", python = "<3.10" },
@@ -78,7 +67,6 @@
   { version = "^1.11.3", python = ">=3.10" }
 ]
 numexpr = "2.8.4"
->>>>>>> 6aef03a9
 
 [tool.poetry.dev-dependencies]
 cython = "^3.0.4"
