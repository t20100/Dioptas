--- conflicted
+++ resolved
@@ -31,21 +31,12 @@
                                   "skimage._shared.geometry"],
                      "include_files": ("Calibrants","Views/UiFiles/images", "Views/UiFiles/Icon"),
                      "create_shared_zip": True,
-                     "compressed": True,
-<<<<<<< HEAD
-                     "icon":"Views/UiFiles/Icon/icns/Icon-Application.icns",
-}
-
-bdist_mac_options = {"iconfile": "Views/UiFiles/Icon/icns/icon.icns"}
-bdist_dmg_options = {"volume_label": "Dioptas",
-                     "applications-shortcut": True}
-=======
+                     "compressed": True
 }
 
 bdist_mac_options = {"iconfile": "Views/UiFiles/Icon/icns/icon.icns"}
 bdist_dmg_options = {"volume_label": "Dioptas",}
                      # "applications-shortcut": True}
->>>>>>> 239bcc4f
 # GUI applications require a different base on Windows (the default is for a
 # console application).
 base = None
