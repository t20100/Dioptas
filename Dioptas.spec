--- conflicted
+++ resolved
@@ -40,7 +40,7 @@
 extra_datas = [
     ("dioptas/resources", "dioptas/resources"),
     (os.path.join(pyFAI_path, "resources"), "pyFAI/resources"),
-    (os.path.join(pyFAI_path, "util"), "pyFAI/utils"),
+    (os.path.join(pyFAI_path, "utils"), "pyFAI/utils"),
     (os.path.join(lib2to3_path, 'Grammar.txt'), 'lib2to3/'),
     (os.path.join(lib2to3_path, 'PatternGrammar.txt'), 'lib2to3/'),
 ]
@@ -55,11 +55,7 @@
                             'h5py.defs', 'h5py.utils', 'h5py.h5ac', 'h5py', 'h5py._proxy'],
              hookspath=[],
              runtime_hooks=[],
-<<<<<<< HEAD
-             excludes=['PyQt4', 'pyepics'],
-=======
-             excludes=['PyQt4', 'PySide'],
->>>>>>> 1457b0f6
+             excludes=['PyQt4', 'PySide', 'pyepics'],
              win_no_prefer_redirects=False,
              win_private_assemblies=False,
              cipher=block_cipher)
