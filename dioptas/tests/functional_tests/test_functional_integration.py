--- conflicted
+++ resolved
@@ -336,270 +336,6 @@
         self.integration_image_controller.img_mouse_click(1840, 500)
         self.model.select_configuration(0)
 
-<<<<<<< HEAD
-
-class BatchIntegrationFunctionalTest(QtTest):
-    def setUp(self):
-        self.model = DioptasModel()
-
-        self.integration_widget = IntegrationWidget()
-        self.integration_controller = IntegrationController(widget=self.integration_widget,
-                                                            dioptas_model=self.model)
-        self.model.calibration_model.load(os.path.join(data_path, 'lambda/L2.poni'))
-
-        files = [os.path.join(data_path, 'lambda/testasapo1_1009_00002_m1_part00000.nxs'),
-                 os.path.join(data_path, 'lambda/testasapo1_1009_00002_m1_part00001.nxs')]
-
-        QtWidgets.QFileDialog.getOpenFileNames = MagicMock(return_value=files)
-        click_button(self.integration_widget.batch_widget.load_btn)
-
-        self.integration_controller.batch_controller.integrate()
-
-    def test_data_is_ok(self):
-        self.assertTrue(self.model.batch_model.data is not None)
-        self.assertEqual(self.model.batch_model.data.shape[0], 20)
-        self.assertEqual(self.model.batch_model.data.shape[1],
-                         self.model.batch_model.binning.shape[0])
-        self.assertEqual(self.model.batch_model.data.shape[0],
-                         self.model.batch_model.n_img)
-        start = int(str(self.integration_widget.batch_widget.step_series_widget.start_txt.text()))
-        stop = int(str(self.integration_widget.batch_widget.step_series_widget.stop_txt.text()))
-        frame = str(self.integration_widget.batch_widget.step_series_widget.pos_label.text())
-        self.assertEqual(stop, 19)
-        self.assertEqual(start, 0)
-        self.assertEqual(frame, "Frame(20/20):")
-
-    def save_pattern(self, filename):
-        QtWidgets.QFileDialog.getSaveFileName = MagicMock(return_value=filename)
-        click_button(self.integration_widget.batch_widget.save_btn)
-
-    def test_save_data(self):
-        for ext in ['nxs', 'csv', 'png']:
-            self.save_pattern(os.path.join(data_path, f'Test_spec.{ext}'))
-            self.assertTrue(os.path.exists(os.path.join(data_path, f'Test_spec.{ext}')))
-            self.assertGreater(os.stat(os.path.join(data_path, f'Test_spec.{ext}')).st_size, 1)
-            os.remove(os.path.join(data_path, f'Test_spec.{ext}'))
-
-        self.save_pattern(os.path.join(data_path, 'Test_spec.dat'))
-        for i in range(20):
-            self.assertTrue(os.path.exists(os.path.join(data_path, f'Test_spec_{i}.dat')))
-            self.assertGreater(os.stat(os.path.join(data_path, f'Test_spec_{i}.dat')).st_size, 1)
-            os.remove(os.path.join(data_path, f'Test_spec_{i}.dat'))
-
-    def test_save_load_reintegrate(self):
-        self.save_pattern(os.path.join(data_path, 'Test_spec.nxs'))
-
-        QtWidgets.QFileDialog.getOpenFileNames = MagicMock(return_value=
-                                                           [os.path.join(data_path, 'Test_spec.nxs')])
-        click_button(self.integration_widget.batch_widget.load_btn)
-
-        self.assertEqual(self.model.batch_model.data.shape[0], 20)
-        self.assertEqual(self.model.batch_model.data.shape[1],
-                         self.model.batch_model.binning.shape[0])
-        start = int(str(self.integration_widget.batch_widget.step_series_widget.start_txt.text()))
-        stop = int(str(self.integration_widget.batch_widget.step_series_widget.stop_txt.text()))
-        frame = str(self.integration_widget.batch_widget.step_series_widget.pos_label.text())
-        self.assertEqual(stop, 19)
-        self.assertEqual(start, 0)
-        self.assertEqual(frame, "Frame(20/20):")
-
-        self.integration_widget.batch_widget.step_series_widget.step_txt.setValue(2)
-        self.integration_controller.batch_controller.integrate()
-        self.assertEqual(self.model.batch_model.data.shape[0], 10)
-        start = int(str(self.integration_widget.batch_widget.step_series_widget.start_txt.text()))
-        stop = int(str(self.integration_widget.batch_widget.step_series_widget.stop_txt.text()))
-        frame = str(self.integration_widget.batch_widget.step_series_widget.pos_label.text())
-        self.assertEqual(stop, 9)
-        self.assertEqual(start, 0)
-        self.assertEqual(frame, "Frame(10/20):")
-
-    def test_integrate_with_parameters(self):
-
-        self.integration_widget.batch_widget.step_series_widget.step_txt.setValue(1)
-        self.integration_widget.batch_widget.step_series_widget.start_txt.setValue(4)
-        self.integration_widget.batch_widget.step_series_widget.stop_txt.setValue(15)
-        self.integration_controller.batch_controller.integrate()
-        start = int(str(self.integration_widget.batch_widget.step_series_widget.start_txt.text()))
-        stop = int(str(self.integration_widget.batch_widget.step_series_widget.stop_txt.text()))
-        frame = str(self.integration_widget.batch_widget.step_series_widget.pos_label.text())
-        self.assertEqual(self.model.batch_model.data.shape[0], 12)
-        self.assertEqual(stop, 11)
-        self.assertEqual(start, 0)
-        self.assertEqual(frame, "Frame(12/20):")
-
-        self.integration_widget.batch_widget.step_series_widget.step_txt.setValue(2)
-        self.integration_widget.batch_widget.step_series_widget.start_txt.setValue(0)
-        self.integration_widget.batch_widget.step_series_widget.stop_txt.setValue(11)
-        self.integration_controller.batch_controller.integrate()
-        self.assertEqual(self.model.batch_model.data.shape[0], 6)
-        start = int(str(self.integration_widget.batch_widget.step_series_widget.start_txt.text()))
-        stop = int(str(self.integration_widget.batch_widget.step_series_widget.stop_txt.text()))
-        frame = str(self.integration_widget.batch_widget.step_series_widget.pos_label.text())
-        self.assertEqual(stop, 5)
-        self.assertEqual(start, 0)
-        self.assertEqual(frame, "Frame(6/20):")
-
-    def test_load_missing_raw(self):
-        """
-        Load processed data, while raw data not available.
-
-        Fix error by giving correct path to raw data
-        """
-
-        # Create tmp raw data
-        import shutil
-        shutil.copytree(os.path.join(data_path, 'lambda'),
-                        os.path.join(data_path, 'lambda_temp'))
-        # Integrate tmp data. Save proc. Delete tmp data.
-        files = [os.path.join(data_path, 'lambda_temp/testasapo1_1009_00002_m1_part00000.nxs'),
-                 os.path.join(data_path, 'lambda_temp/testasapo1_1009_00002_m1_part00001.nxs')]
-
-        QtWidgets.QFileDialog.getOpenFileNames = MagicMock(return_value=files)
-        click_button(self.integration_widget.batch_widget.load_btn)
-
-        self.integration_controller.batch_controller.integrate()
-        self.save_pattern(os.path.join(data_path, f'Test_missing_raw.nxs'))
-
-        shutil.rmtree(os.path.join(data_path, 'lambda_temp'))
-
-        # Load proc data with missing raw data
-        QtWidgets.QFileDialog.getOpenFileNames = MagicMock(return_value=
-                                                           [os.path.join(data_path, 'Test_missing_raw.nxs')])
-        click_button(self.integration_widget.batch_widget.load_btn)
-        self.assertTrue(self.model.batch_model.n_img_all is None)
-        start = int(str(self.integration_widget.batch_widget.step_series_widget.start_txt.text()))
-        stop = int(str(self.integration_widget.batch_widget.step_series_widget.stop_txt.text()))
-        frame = str(self.integration_widget.batch_widget.step_series_widget.pos_label.text())
-        self.assertEqual(stop, 19)
-        self.assertEqual(start, 0)
-        self.assertEqual(frame, "Frame(20/None):")
-
-        # Pattern widget is still working
-        self.integration_controller.batch_controller.img_mouse_click(5, 15)
-        x1, y1 = self.model.pattern.data
-        y = self.model.batch_model.data[15]
-        x = self.model.batch_model.binning
-        self.assertTrue(np.array_equal(y1, y))
-        self.assertTrue(np.array_equal(x1, x))
-
-        # Fix raw data path
-        self.model.working_directories['image'] = os.path.join(data_path, 'lambda')
-        QtWidgets.QFileDialog.getOpenFileNames = MagicMock(return_value=
-                                                           [os.path.join(data_path, 'Test_missing_raw.nxs')])
-        click_button(self.integration_widget.batch_widget.load_btn)
-        self.assertEqual(self.model.batch_model.n_img_all, 20)
-        start = int(str(self.integration_widget.batch_widget.step_series_widget.start_txt.text()))
-        stop = int(str(self.integration_widget.batch_widget.step_series_widget.stop_txt.text()))
-        frame = str(self.integration_widget.batch_widget.step_series_widget.pos_label.text())
-        self.assertEqual(stop, 19)
-        self.assertEqual(start, 0)
-        self.assertEqual(frame, "Frame(20/20):")
-
-        # Cleanup
-        os.remove(os.path.join(data_path, f'Test_missing_raw.nxs'))
-
-    def test_create_waterfall(self):
-
-        self.integration_widget.batch_widget.waterfall_btn.setChecked(True)
-        self.integration_controller.batch_controller.waterfall_mode()
-
-        # Nothing should happen if click outside of data range
-        self.integration_controller.batch_controller.img_mouse_click(-10, 5)
-
-        # Create waterfall
-        self.integration_controller.batch_controller.img_mouse_click(5, 5)
-        self.integration_controller.batch_controller.rect.set_size(10, 15)
-        self.integration_controller.batch_controller.img_mouse_click(10, 15)
-        self.assertEqual(len(self.model.overlay_model.overlays), 10)
-
-        # edit waterfall
-        self.integration_widget.batch_widget.step_series_widget.step_txt.setValue(2)
-        self.integration_controller.batch_controller.process_step()
-        self.assertEqual(len(self.model.overlay_model.overlays), 5)
-
-    def test_show_phases(self):
-
-        self.model.phase_model.add_jcpds(os.path.join(jcpds_path, 'FeGeO3_cpx.jcpds'))
-        click_button(self.integration_widget.batch_widget.phases_btn)
-
-        self.assertEqual(len(self.integration_widget.batch_widget.img_view.phases), 1)
-        self.assertEqual(len(self.integration_widget.batch_widget.img_view.phases[0].line_items), 27)
-
-        last_line_position = self.integration_widget.batch_widget.img_view.phases[0].line_items[-1].getPos()
-        self.assertGreater(last_line_position[0], 1000)
-
-    def test_change_view(self):
-        self.integration_widget.batch_widget.step_series_widget.step_txt.setValue(2)
-        self.integration_widget.batch_widget.step_series_widget.start_txt.setValue(0)
-        self.integration_widget.batch_widget.step_series_widget.stop_txt.setValue(12)
-        self.integration_controller.batch_controller.integrate()
-        start = int(str(self.integration_widget.batch_widget.step_series_widget.start_txt.text()))
-        stop = int(str(self.integration_widget.batch_widget.step_series_widget.stop_txt.text()))
-        frame = str(self.integration_widget.batch_widget.step_series_widget.pos_label.text())
-        self.assertEqual(stop, 6)
-        self.assertEqual(start, 0)
-        self.assertEqual(frame, "Frame(7/20):")
-
-        self.integration_widget.batch_widget.view_f_btn.setChecked(True)
-        self.integration_controller.batch_controller.change_view()
-        start = int(str(self.integration_widget.batch_widget.step_series_widget.start_txt.text()))
-        stop = int(str(self.integration_widget.batch_widget.step_series_widget.stop_txt.text()))
-        frame = str(self.integration_widget.batch_widget.step_series_widget.pos_label.text())
-        self.assertEqual(stop, 19)
-        self.assertEqual(start, 0)
-        self.assertEqual(frame, "Frame(7/20):")
-
-    def test_change_unit(self):
-
-        self.integration_controller.batch_controller.img_mouse_click(5, 15)
-        x1, y1 = self.model.pattern.data
-        y = self.model.batch_model.data[15]
-        x = self.model.batch_model.binning
-        self.assertTrue(np.array_equal(y1, y))
-        self.assertTrue(np.array_equal(x1, x))
-        self.assertGreater(x1[-1], x1[0])
-
-        click_button(self.integration_widget.batch_widget.q_btn)
-        x2, y2 = self.model.pattern.data
-        self.assertLess(np.max(x2), np.max(x1))
-        self.assertGreater(x2[-1], x2[0])
-
-        click_button(self.integration_widget.batch_widget.d_btn)
-        x3, y3 = self.model.pattern.data
-        self.assertGreater(x3[0], x3[-1])
-
-        click_button(self.integration_widget.batch_widget.tth_btn)
-        x4, y4 = self.model.pattern.data
-        self.assertTrue(np.array_equal(x1, x4))
-
-    def test_dioptas_batch(self):
-
-        data_files = os.path.join(data_path, 'lambda/testasapo1_1009_00002*nxs')
-        mask_file = os.path.join(data_path, 'lambda/l2_l1_synrh9_150m_200ms_850c_oscillation_00001_m2.mask')
-        out_path = os.path.join(data_path, 'tmp')
-        os.makedirs(out_path, exist_ok=True)
-        cmd = f'dioptas_batch --data_path {data_files} '
-        cmd += f'--out_path {out_path} '
-        cmd += f"--cal_file {os.path.join(data_path, 'lambda/L2.poni')} "
-        cmd += f"--mask_file {mask_file}"
-
-        resp = check_output(cmd, shell=True).decode('utf8')
-
-        proc_file = os.path.join(data_path, 'tmp/testasapo1_1009_00002_v-01.nxs')
-        QtWidgets.QFileDialog.getOpenFileNames = MagicMock(return_value=[proc_file])
-        click_button(self.integration_widget.batch_widget.load_btn)
-
-        self.assertEqual(self.model.batch_model.data.shape[0], 50)
-        self.assertEqual(self.model.batch_model.data.shape[1],
-                         self.model.batch_model.binning.shape[0])
-
-        mask = self.model.batch_model.mask_model.get_mask()
-        self.assertEqual(mask.shape, (1833, 1556))
-        self.assertEqual(resp, 'All done\n')
-
-        import shutil
-        shutil.rmtree(os.path.join(data_path, 'tmp'))
-=======
     def test_azimuthal_plot_shows_same_independent_of_unit(self):
         click_button(self.integration_widget.img_mode_btn)
         self.integration_image_controller.img_mouse_click(600, 150)
@@ -609,4 +345,266 @@
         x2, y2 = self.integration_widget.cake_widget.cake_integral_item.getData()
         self.assertAlmostEqual(np.nansum((x1 - x2) ** 2), 0)
         self.assertAlmostEqual(np.nansum((y1 - y2) ** 2), 0)
->>>>>>> f3a2b6a0
+
+
+class BatchIntegrationFunctionalTest(QtTest):
+    def setUp(self):
+        self.model = DioptasModel()
+
+        self.integration_widget = IntegrationWidget()
+        self.integration_controller = IntegrationController(widget=self.integration_widget,
+                                                            dioptas_model=self.model)
+        self.model.calibration_model.load(os.path.join(data_path, 'lambda/L2.poni'))
+
+        files = [os.path.join(data_path, 'lambda/testasapo1_1009_00002_m1_part00000.nxs'),
+                 os.path.join(data_path, 'lambda/testasapo1_1009_00002_m1_part00001.nxs')]
+
+        QtWidgets.QFileDialog.getOpenFileNames = MagicMock(return_value=files)
+        click_button(self.integration_widget.batch_widget.load_btn)
+
+        self.integration_controller.batch_controller.integrate()
+
+    def test_data_is_ok(self):
+        self.assertTrue(self.model.batch_model.data is not None)
+        self.assertEqual(self.model.batch_model.data.shape[0], 20)
+        self.assertEqual(self.model.batch_model.data.shape[1],
+                         self.model.batch_model.binning.shape[0])
+        self.assertEqual(self.model.batch_model.data.shape[0],
+                         self.model.batch_model.n_img)
+        start = int(str(self.integration_widget.batch_widget.step_series_widget.start_txt.text()))
+        stop = int(str(self.integration_widget.batch_widget.step_series_widget.stop_txt.text()))
+        frame = str(self.integration_widget.batch_widget.step_series_widget.pos_label.text())
+        self.assertEqual(stop, 19)
+        self.assertEqual(start, 0)
+        self.assertEqual(frame, "Frame(20/20):")
+
+    def save_pattern(self, filename):
+        QtWidgets.QFileDialog.getSaveFileName = MagicMock(return_value=filename)
+        click_button(self.integration_widget.batch_widget.save_btn)
+
+    def test_save_data(self):
+        for ext in ['nxs', 'csv', 'png']:
+            self.save_pattern(os.path.join(data_path, f'Test_spec.{ext}'))
+            self.assertTrue(os.path.exists(os.path.join(data_path, f'Test_spec.{ext}')))
+            self.assertGreater(os.stat(os.path.join(data_path, f'Test_spec.{ext}')).st_size, 1)
+            os.remove(os.path.join(data_path, f'Test_spec.{ext}'))
+
+        self.save_pattern(os.path.join(data_path, 'Test_spec.dat'))
+        for i in range(20):
+            self.assertTrue(os.path.exists(os.path.join(data_path, f'Test_spec_{i}.dat')))
+            self.assertGreater(os.stat(os.path.join(data_path, f'Test_spec_{i}.dat')).st_size, 1)
+            os.remove(os.path.join(data_path, f'Test_spec_{i}.dat'))
+
+    def test_save_load_reintegrate(self):
+        self.save_pattern(os.path.join(data_path, 'Test_spec.nxs'))
+
+        QtWidgets.QFileDialog.getOpenFileNames = MagicMock(return_value=
+                                                           [os.path.join(data_path, 'Test_spec.nxs')])
+        click_button(self.integration_widget.batch_widget.load_btn)
+
+        self.assertEqual(self.model.batch_model.data.shape[0], 20)
+        self.assertEqual(self.model.batch_model.data.shape[1],
+                         self.model.batch_model.binning.shape[0])
+        start = int(str(self.integration_widget.batch_widget.step_series_widget.start_txt.text()))
+        stop = int(str(self.integration_widget.batch_widget.step_series_widget.stop_txt.text()))
+        frame = str(self.integration_widget.batch_widget.step_series_widget.pos_label.text())
+        self.assertEqual(stop, 19)
+        self.assertEqual(start, 0)
+        self.assertEqual(frame, "Frame(20/20):")
+
+        self.integration_widget.batch_widget.step_series_widget.step_txt.setValue(2)
+        self.integration_controller.batch_controller.integrate()
+        self.assertEqual(self.model.batch_model.data.shape[0], 10)
+        start = int(str(self.integration_widget.batch_widget.step_series_widget.start_txt.text()))
+        stop = int(str(self.integration_widget.batch_widget.step_series_widget.stop_txt.text()))
+        frame = str(self.integration_widget.batch_widget.step_series_widget.pos_label.text())
+        self.assertEqual(stop, 9)
+        self.assertEqual(start, 0)
+        self.assertEqual(frame, "Frame(10/20):")
+
+    def test_integrate_with_parameters(self):
+
+        self.integration_widget.batch_widget.step_series_widget.step_txt.setValue(1)
+        self.integration_widget.batch_widget.step_series_widget.start_txt.setValue(4)
+        self.integration_widget.batch_widget.step_series_widget.stop_txt.setValue(15)
+        self.integration_controller.batch_controller.integrate()
+        start = int(str(self.integration_widget.batch_widget.step_series_widget.start_txt.text()))
+        stop = int(str(self.integration_widget.batch_widget.step_series_widget.stop_txt.text()))
+        frame = str(self.integration_widget.batch_widget.step_series_widget.pos_label.text())
+        self.assertEqual(self.model.batch_model.data.shape[0], 12)
+        self.assertEqual(stop, 11)
+        self.assertEqual(start, 0)
+        self.assertEqual(frame, "Frame(12/20):")
+
+        self.integration_widget.batch_widget.step_series_widget.step_txt.setValue(2)
+        self.integration_widget.batch_widget.step_series_widget.start_txt.setValue(0)
+        self.integration_widget.batch_widget.step_series_widget.stop_txt.setValue(11)
+        self.integration_controller.batch_controller.integrate()
+        self.assertEqual(self.model.batch_model.data.shape[0], 6)
+        start = int(str(self.integration_widget.batch_widget.step_series_widget.start_txt.text()))
+        stop = int(str(self.integration_widget.batch_widget.step_series_widget.stop_txt.text()))
+        frame = str(self.integration_widget.batch_widget.step_series_widget.pos_label.text())
+        self.assertEqual(stop, 5)
+        self.assertEqual(start, 0)
+        self.assertEqual(frame, "Frame(6/20):")
+
+    def test_load_missing_raw(self):
+        """
+        Load processed data, while raw data not available.
+
+        Fix error by giving correct path to raw data
+        """
+
+        # Create tmp raw data
+        import shutil
+        shutil.copytree(os.path.join(data_path, 'lambda'),
+                        os.path.join(data_path, 'lambda_temp'))
+        # Integrate tmp data. Save proc. Delete tmp data.
+        files = [os.path.join(data_path, 'lambda_temp/testasapo1_1009_00002_m1_part00000.nxs'),
+                 os.path.join(data_path, 'lambda_temp/testasapo1_1009_00002_m1_part00001.nxs')]
+
+        QtWidgets.QFileDialog.getOpenFileNames = MagicMock(return_value=files)
+        click_button(self.integration_widget.batch_widget.load_btn)
+
+        self.integration_controller.batch_controller.integrate()
+        self.save_pattern(os.path.join(data_path, f'Test_missing_raw.nxs'))
+
+        shutil.rmtree(os.path.join(data_path, 'lambda_temp'))
+
+        # Load proc data with missing raw data
+        QtWidgets.QFileDialog.getOpenFileNames = MagicMock(return_value=
+                                                           [os.path.join(data_path, 'Test_missing_raw.nxs')])
+        click_button(self.integration_widget.batch_widget.load_btn)
+        self.assertTrue(self.model.batch_model.n_img_all is None)
+        start = int(str(self.integration_widget.batch_widget.step_series_widget.start_txt.text()))
+        stop = int(str(self.integration_widget.batch_widget.step_series_widget.stop_txt.text()))
+        frame = str(self.integration_widget.batch_widget.step_series_widget.pos_label.text())
+        self.assertEqual(stop, 19)
+        self.assertEqual(start, 0)
+        self.assertEqual(frame, "Frame(20/None):")
+
+        # Pattern widget is still working
+        self.integration_controller.batch_controller.img_mouse_click(5, 15)
+        x1, y1 = self.model.pattern.data
+        y = self.model.batch_model.data[15]
+        x = self.model.batch_model.binning
+        self.assertTrue(np.array_equal(y1, y))
+        self.assertTrue(np.array_equal(x1, x))
+
+        # Fix raw data path
+        self.model.working_directories['image'] = os.path.join(data_path, 'lambda')
+        QtWidgets.QFileDialog.getOpenFileNames = MagicMock(return_value=
+                                                           [os.path.join(data_path, 'Test_missing_raw.nxs')])
+        click_button(self.integration_widget.batch_widget.load_btn)
+        self.assertEqual(self.model.batch_model.n_img_all, 20)
+        start = int(str(self.integration_widget.batch_widget.step_series_widget.start_txt.text()))
+        stop = int(str(self.integration_widget.batch_widget.step_series_widget.stop_txt.text()))
+        frame = str(self.integration_widget.batch_widget.step_series_widget.pos_label.text())
+        self.assertEqual(stop, 19)
+        self.assertEqual(start, 0)
+        self.assertEqual(frame, "Frame(20/20):")
+
+        # Cleanup
+        os.remove(os.path.join(data_path, f'Test_missing_raw.nxs'))
+
+    def test_create_waterfall(self):
+
+        self.integration_widget.batch_widget.waterfall_btn.setChecked(True)
+        self.integration_controller.batch_controller.waterfall_mode()
+
+        # Nothing should happen if click outside of data range
+        self.integration_controller.batch_controller.img_mouse_click(-10, 5)
+
+        # Create waterfall
+        self.integration_controller.batch_controller.img_mouse_click(5, 5)
+        self.integration_controller.batch_controller.rect.set_size(10, 15)
+        self.integration_controller.batch_controller.img_mouse_click(10, 15)
+        self.assertEqual(len(self.model.overlay_model.overlays), 10)
+
+        # edit waterfall
+        self.integration_widget.batch_widget.step_series_widget.step_txt.setValue(2)
+        self.integration_controller.batch_controller.process_step()
+        self.assertEqual(len(self.model.overlay_model.overlays), 5)
+
+    def test_show_phases(self):
+
+        self.model.phase_model.add_jcpds(os.path.join(jcpds_path, 'FeGeO3_cpx.jcpds'))
+        click_button(self.integration_widget.batch_widget.phases_btn)
+
+        self.assertEqual(len(self.integration_widget.batch_widget.img_view.phases), 1)
+        self.assertEqual(len(self.integration_widget.batch_widget.img_view.phases[0].line_items), 27)
+
+        last_line_position = self.integration_widget.batch_widget.img_view.phases[0].line_items[-1].getPos()
+        self.assertGreater(last_line_position[0], 1000)
+
+    def test_change_view(self):
+        self.integration_widget.batch_widget.step_series_widget.step_txt.setValue(2)
+        self.integration_widget.batch_widget.step_series_widget.start_txt.setValue(0)
+        self.integration_widget.batch_widget.step_series_widget.stop_txt.setValue(12)
+        self.integration_controller.batch_controller.integrate()
+        start = int(str(self.integration_widget.batch_widget.step_series_widget.start_txt.text()))
+        stop = int(str(self.integration_widget.batch_widget.step_series_widget.stop_txt.text()))
+        frame = str(self.integration_widget.batch_widget.step_series_widget.pos_label.text())
+        self.assertEqual(stop, 6)
+        self.assertEqual(start, 0)
+        self.assertEqual(frame, "Frame(7/20):")
+
+        self.integration_widget.batch_widget.view_f_btn.setChecked(True)
+        self.integration_controller.batch_controller.change_view()
+        start = int(str(self.integration_widget.batch_widget.step_series_widget.start_txt.text()))
+        stop = int(str(self.integration_widget.batch_widget.step_series_widget.stop_txt.text()))
+        frame = str(self.integration_widget.batch_widget.step_series_widget.pos_label.text())
+        self.assertEqual(stop, 19)
+        self.assertEqual(start, 0)
+        self.assertEqual(frame, "Frame(7/20):")
+
+    def test_change_unit(self):
+
+        self.integration_controller.batch_controller.img_mouse_click(5, 15)
+        x1, y1 = self.model.pattern.data
+        y = self.model.batch_model.data[15]
+        x = self.model.batch_model.binning
+        self.assertTrue(np.array_equal(y1, y))
+        self.assertTrue(np.array_equal(x1, x))
+        self.assertGreater(x1[-1], x1[0])
+
+        click_button(self.integration_widget.batch_widget.q_btn)
+        x2, y2 = self.model.pattern.data
+        self.assertLess(np.max(x2), np.max(x1))
+        self.assertGreater(x2[-1], x2[0])
+
+        click_button(self.integration_widget.batch_widget.d_btn)
+        x3, y3 = self.model.pattern.data
+        self.assertGreater(x3[0], x3[-1])
+
+        click_button(self.integration_widget.batch_widget.tth_btn)
+        x4, y4 = self.model.pattern.data
+        self.assertTrue(np.array_equal(x1, x4))
+
+    def test_dioptas_batch(self):
+
+        data_files = os.path.join(data_path, 'lambda/testasapo1_1009_00002*nxs')
+        mask_file = os.path.join(data_path, 'lambda/l2_l1_synrh9_150m_200ms_850c_oscillation_00001_m2.mask')
+        out_path = os.path.join(data_path, 'tmp')
+        os.makedirs(out_path, exist_ok=True)
+        cmd = f'dioptas_batch --data_path {data_files} '
+        cmd += f'--out_path {out_path} '
+        cmd += f"--cal_file {os.path.join(data_path, 'lambda/L2.poni')} "
+        cmd += f"--mask_file {mask_file}"
+
+        resp = check_output(cmd, shell=True).decode('utf8')
+
+        proc_file = os.path.join(data_path, 'tmp/testasapo1_1009_00002_v-01.nxs')
+        QtWidgets.QFileDialog.getOpenFileNames = MagicMock(return_value=[proc_file])
+        click_button(self.integration_widget.batch_widget.load_btn)
+
+        self.assertEqual(self.model.batch_model.data.shape[0], 50)
+        self.assertEqual(self.model.batch_model.data.shape[1],
+                         self.model.batch_model.binning.shape[0])
+
+        mask = self.model.batch_model.mask_model.get_mask()
+        self.assertEqual(mask.shape, (1833, 1556))
+        self.assertEqual(resp, 'All done\n')
+
+        import shutil
+        shutil.rmtree(os.path.join(data_path, 'tmp'))
