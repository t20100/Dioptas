--- conflicted
+++ resolved
@@ -132,31 +132,6 @@
         self.assertFalse(np.array_equal(displayed_cake_data[0], old_cake_data[0]))
         self.assertTrue(np.array_equal(displayed_cake_data[shift], old_cake_data[0]))
 
-<<<<<<< HEAD
-    def test_cake_changes_axes(self):
-        # self.assertEqual(self.widget.integration_image_widget.mode_btn.text(), 'Cake')
-        # self.assertEqual(self.widget.integration_image_widget.img_view.left_axis_image,
-        #                  self.widget.integration_image_widget.img_view.pg_layout.getItem(1, 0))
-        self.widget.integration_image_widget.mode_btn.click()  # change to cake mode
-        self.assertEqual(self.widget.integration_image_widget.mode_btn.text(), 'Image')
-        self.assertEqual(self.widget.integration_image_widget.img_view.left_axis_cake,
-                         self.widget.integration_image_widget.img_view.pg_layout.getItem(1, 0))
-
-    @unittest.skip("Axes are currently not used for 'Image' mode")
-    def test_cake_zoom_changes_axes_scale(self):
-        self.widget.integration_image_widget.mode_btn.click()
-        self.assertEqual(self.widget.integration_image_widget.mode_btn.text(), 'Image')
-        # print(self.widget.integration_image_widget.img_view.left_axis_cake.range)
-        # print(self.widget.integration_image_widget.img_view.img_view_box.viewRange())
-        rect = QtCore.QRectF(512, 512, 512, 512)
-        self.widget.integration_image_widget.img_view.img_view_box.setRange(rect)
-        self.widget.integration_image_widget.img_view.img_view_box.setRange(rect)  # for some reason must run twice
-
-        # print(self.widget.integration_image_widget.img_view.left_axis_cake.range)
-        # print(self.widget.integration_image_widget.img_view.img_view_box.viewRange())
-        # print(self.widget.integration_image_widget.img_view.img_view_box.viewRect())
-        self.assertEqual(self.widget.integration_image_widget.img_view.img_view_box.viewRect(), rect)
-=======
     def test_switch_to_alternate_view_mode_and_back(self):
         self.assertTrue(self.helper_is_item_in_splitter(self.widget.integration_pattern_widget,
                                                         self.widget.vertical_splitter))
@@ -190,4 +165,28 @@
             if splitter.widget(ind) == item:
                 return True
         return False
->>>>>>> f7ae3723
+
+
+    def test_cake_changes_axes(self):
+        # self.assertEqual(self.widget.integration_image_widget.mode_btn.text(), 'Cake')
+        # self.assertEqual(self.widget.integration_image_widget.img_view.left_axis_image,
+        #                  self.widget.integration_image_widget.img_view.pg_layout.getItem(1, 0))
+        self.widget.integration_image_widget.mode_btn.click()  # change to cake mode
+        self.assertEqual(self.widget.integration_image_widget.mode_btn.text(), 'Image')
+        self.assertEqual(self.widget.integration_image_widget.img_view.left_axis_cake,
+                         self.widget.integration_image_widget.img_view.pg_layout.getItem(1, 0))
+
+    @unittest.skip("Axes are currently not used for 'Image' mode")
+    def test_cake_zoom_changes_axes_scale(self):
+        self.widget.integration_image_widget.mode_btn.click()
+        self.assertEqual(self.widget.integration_image_widget.mode_btn.text(), 'Image')
+        # print(self.widget.integration_image_widget.img_view.left_axis_cake.range)
+        # print(self.widget.integration_image_widget.img_view.img_view_box.viewRange())
+        rect = QtCore.QRectF(512, 512, 512, 512)
+        self.widget.integration_image_widget.img_view.img_view_box.setRange(rect)
+        self.widget.integration_image_widget.img_view.img_view_box.setRange(rect)  # for some reason must run twice
+
+        # print(self.widget.integration_image_widget.img_view.left_axis_cake.range)
+        # print(self.widget.integration_image_widget.img_view.img_view_box.viewRange())
+        # print(self.widget.integration_image_widget.img_view.img_view_box.viewRect())
+        self.assertEqual(self.widget.integration_image_widget.img_view.img_view_box.viewRect(), rect)