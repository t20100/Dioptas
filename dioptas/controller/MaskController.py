# -*- coding: utf8 -*-
# Dioptas - GUI program for fast processing of 2D X-ray data
# Copyright (C) 2015  Clemens Prescher (clemens.prescher@gmail.com)
# Institute for Geology and Mineralogy, University of Cologne
#
# This program is free software: you can redistribute it and/or modify
# it under the terms of the GNU General Public License as published by
# the Free Software Foundation, either version 3 of the License, or
# (at your option) any later version.
#
# This program is distributed in the hope that it will be useful,
# but WITHOUT ANY WARRANTY; without even the implied warranty of
# MERCHANTABILITY or FITNESS FOR A PARTICULAR PURPOSE.  See the
# GNU General Public License for more details.
#
# You should have received a copy of the GNU General Public License
# along with this program.  If not, see <http://www.gnu.org/licenses/>.

import sys
import os

from qtpy import QtWidgets, QtCore, QtGui

import numpy as np

from ..widgets.UtilityWidgets import open_file_dialog, save_file_dialog

# imports for type hinting in PyCharm -- DO NOT DELETE
from ..widgets.MaskWidget import MaskWidget
from ..model.DioptasModel import DioptasModel


class MaskController(object):
    def __init__(self, working_dir, widget, dioptas_model):
        """
        :param working_dir: Dictionary of working directories
        :param widget: Reference to a MaskView object
        :type widget: MaskWidget
        :param dioptas_model: Reference to an DioptasModel object
        :type dioptas_model: DioptasModel
        """
        self.working_dir = working_dir
        self.widget = widget
        self.model = dioptas_model

        self.state = None
        self.clicks = 0
        self.create_signals()

        self.rect = None
        self.circle = None
        self.polygon = None
        self.point = None
        self.arc = None

    def create_signals(self):
        self.widget.img_widget.mouse_left_clicked.connect(self.process_click)

        self.model.img_changed.connect(self.update_mask_dimension)

        self.widget.circle_btn.clicked.connect(self.activate_circle_btn)
        self.widget.rectangle_btn.clicked.connect(self.activate_rectangle_btn)
        self.widget.polygon_btn.clicked.connect(self.activate_polygon_btn)
        self.widget.arc_btn.clicked.connect(self.activate_arc_btn)
        self.widget.point_btn.clicked.connect(self.activate_point_btn)
        self.widget.undo_btn.clicked.connect(self.undo_btn_click)
        self.widget.redo_btn.clicked.connect(self.redo_btn_click)
        self.widget.below_thresh_btn.clicked.connect(self.below_thresh_btn_click)
        self.widget.above_thresh_btn.clicked.connect(self.above_thresh_btn_click)
        self.widget.cosmic_btn.clicked.connect(self.cosmic_btn_click)
        self.widget.grow_btn.clicked.connect(self.grow_btn_click)
        self.widget.shrink_btn.clicked.connect(self.shrink_btn_click)
        self.widget.invert_mask_btn.clicked.connect(self.invert_mask_btn_click)
        self.widget.clear_mask_btn.clicked.connect(self.clear_mask_btn_click)
        self.widget.save_mask_btn.clicked.connect(self.save_mask_btn_click)
        self.widget.load_mask_btn.clicked.connect(self.load_mask_btn_click)
        self.widget.add_mask_btn.clicked.connect(self.add_mask_btn_click)
        self.widget.mask_rb.clicked.connect(self.mask_rb_click)
        self.widget.unmask_rb.clicked.connect(self.unmask_rb_click)
        self.widget.fill_rb.clicked.connect(self.fill_rb_click)
        self.widget.transparent_rb.clicked.connect(self.transparent_rb_click)

        self.widget.point_size_sb.valueChanged.connect(self.set_point_size)
        self.widget.img_widget.mouse_moved.connect(self.show_img_mouse_position)

        self.widget.keyPressEvent = self.key_press_event

    def update_mask_dimension(self):
        self.model.mask_model.set_dimension(self.model.img_model._img_data.shape)

    def uncheck_all_btn(self, except_btn=None):
        btns = [self.widget.circle_btn, self.widget.rectangle_btn, self.widget.polygon_btn, \
                self.widget.point_btn]
        for btn in btns:
            if btn is not except_btn:
                if btn.isChecked():
                    btn.toggle()
        # if not except_btn.isChecked() and except_btn is not None:
        #     except_btn.toggle()

        shapes = [self.rect, self.circle, self.polygon, self.arc]
        for shape in shapes:
            if shape is not None:
                self.widget.img_widget.img_view_box.removeItem(shape)
                self.widget.img_widget.mouse_moved.disconnect(shape.set_size)

        try:
            self.widget.img_widget.mouse_moved.disconnect(self.point.set_position)
            self.widget.img_widget.img_view_box.removeItem(self.point)
            self.point = None
        except AttributeError:
            pass

    def activate_circle_btn(self):
        if self.widget.circle_btn.isChecked():
            self.state = 'circle'
            self.clicks = 0
            self.uncheck_all_btn(except_btn=self.widget.circle_btn)
        else:
            self.state = None
            self.clicks = 0
            self.uncheck_all_btn()

    def activate_rectangle_btn(self):
        if self.widget.rectangle_btn.isChecked():
            self.state = 'rectangle'
            self.clicks = 0
            self.uncheck_all_btn(except_btn=self.widget.rectangle_btn)
        else:
            self.state = None
            self.uncheck_all_btn()

    def activate_polygon_btn(self):
        if self.widget.polygon_btn.isChecked():
            self.state = 'polygon'
            self.clicks = 0
            self.uncheck_all_btn(except_btn=self.widget.polygon_btn)
        else:
            self.state = None
            self.uncheck_all_btn()

    def activate_arc_btn(self):
        if self.widget.polygon_btn.isChecked():
            self.state = 'arc'
            self.clicks = 0
            self.uncheck_all_btn(except_btn=self.widget.arc_btn)
        else:
            self.state = None
            self.uncheck_all_btn()

    def activate_point_btn(self):
        if self.widget.point_btn.isChecked():
            self.state = 'point'
            self.clicks = 0
            self.uncheck_all_btn(except_btn=self.widget.point_btn)
            self.point = self.widget.img_widget.draw_point(self.widget.point_size_sb.value())
            self.widget.img_widget.mouse_moved.connect(self.point.set_position)
        else:
            self.state = 'None'
            self.uncheck_all_btn()

    def undo_btn_click(self):
        self.model.mask_model.undo()
        self.plot_mask()

    def redo_btn_click(self):
        self.model.mask_model.redo()
        self.plot_mask()

    def plot_image(self):
        self.widget.img_widget.plot_image(self.model.img_data, False)
        self.widget.img_widget.auto_range()

    def process_click(self, x, y):
        x, y = int(x), int(y)
        if self.state == 'circle':
            self.draw_circle(x, y)
        elif self.state == 'rectangle':
            self.draw_rectangle(x, y)
        elif self.state == 'point':
            self.draw_point(x, y)
        elif self.state == 'polygon':
            self.draw_polygon(x, y)
        elif self.state == 'arc':
            self.draw_arc(x, y)

    def draw_circle(self, x, y):
        if self.clicks == 0:
            self.clicks += 1
            self.circle = self.widget.img_widget.draw_circle(x, y)
            self.widget.img_widget.mouse_moved.connect(self.circle.set_size)
        elif self.clicks == 1:
            self.clicks = 0
            self.model.mask_model.mask_QGraphicsEllipseItem(self.circle)
            self.widget.img_widget.img_view_box.removeItem(self.circle)
            self.plot_mask()
            self.widget.img_widget.mouse_moved.disconnect(self.circle.set_size)
            self.circle = None

    def draw_rectangle(self, x, y):
        if self.clicks == 0:
            self.clicks += 1
            self.rect = self.widget.img_widget.draw_rectangle(x, y)
            self.widget.img_widget.mouse_moved.connect(self.rect.set_size)
        elif self.clicks == 1:
            self.clicks = 0
            self.model.mask_model.mask_QGraphicsRectItem(self.rect)
            self.widget.img_widget.img_view_box.removeItem(self.rect)
            self.plot_mask()
            self.widget.img_widget.mouse_moved.disconnect(self.rect.set_size)
            self.rect = None

    def draw_point(self, x, y):
        radius = self.widget.point_size_sb.value()
        if radius <= 0:
            # filter point with no radius
            return
        self.model.mask_model.mask_ellipse(x, y, radius, radius)
        self.plot_mask()

    def set_point_size(self, radius):
        try:
            self.point.set_radius(radius)
        except AttributeError:
            pass

    def draw_polygon(self, x, y):
        if self.clicks == 0:
            self.clicks += 1
            self.polygon = self.widget.img_widget.draw_polygon(x, y)
            self.widget.img_widget.mouse_moved.connect(self.polygon.set_size)
            self.widget.img_widget.mouse_left_double_clicked.connect(self.finish_polygon)
        elif self.clicks == 1:
            self.polygon.set_size(x, y)
            self.polygon.add_point(x, y)

<<<<<<< HEAD
    def draw_arc(self, x, y):
        self.clicks += 1
        if self.clicks == 1:
            self.arc = self.widget.img_widget.draw_arc(x, y)
            self.widget.img_widget.mouse_moved.connect(self.arc.set_size)
            return
        elif self.clicks == 2:
            self.arc.set_size(x, y)
            self.arc.add_point(x, y)
        elif self.clicks == 3:
            self.arc.set_size(x, y)
            self.arc.add_point(x, y)
            self.finish_arc(x, y)
=======
    def update_shape_preview_fill_color(self):
        try:
            if self.state == 'circle':
                self.circle.setBrush(QtGui.QBrush(self.widget.img_widget.mask_preview_fill_color))
            elif self.state == 'rectangle':
                self.rect.setBrush(QtGui.QBrush(self.widget.img_widget.mask_preview_fill_color))
            elif self.state == 'point':
                self.point.setBrush(QtGui.QBrush(self.widget.img_widget.mask_preview_fill_color))
            elif self.state == 'polygon':
                self.polygon.setBrush(QtGui.QBrush(self.widget.img_widget.mask_preview_fill_color))
        except AttributeError:
            return
>>>>>>> da5e96ce

    def finish_polygon(self, x, y):
        self.widget.img_widget.mouse_moved.disconnect(self.polygon.set_size)
        self.widget.img_widget.mouse_left_double_clicked.disconnect(self.finish_polygon)
        self.polygon.add_point(x, y)
        self.clicks = 0
        self.model.mask_model.mask_QGraphicsPolygonItem(self.polygon)
        self.plot_mask()
        self.widget.img_widget.img_view_box.removeItem(self.polygon)
        self.polygon = None

    def finish_arc(self, x, y):
        self.widget.img_widget.mouse_moved.disconnect(self.arc.set_size)
        self.clicks = 0
        self.model.mask_model.mask_QGraphicsPolygonItem(self.arc)
        self.plot_mask()
        self.widget.img_widget.img_view_box.removeItem(self.arc)
        self.polygon = None

    def below_thresh_btn_click(self):
        thresh = np.float64(self.widget.below_thresh_txt.text())
        self.model.mask_model.mask_below_threshold(self.model.img_data, thresh)
        self.plot_mask()

    def above_thresh_btn_click(self):
        thresh = np.float64(self.widget.above_thresh_txt.text())
        self.model.mask_model.mask_above_threshold(self.model.img_data, thresh)
        self.plot_mask()

    def grow_btn_click(self):
        self.model.mask_model.grow()
        self.plot_mask()

    def shrink_btn_click(self):
        self.model.mask_model.shrink()
        self.plot_mask()

    def invert_mask_btn_click(self):
        self.model.mask_model.invert_mask()
        self.plot_mask()

    def clear_mask_btn_click(self):
        self.model.mask_model.clear_mask()
        self.plot_mask()

    def cosmic_btn_click(self):
        self.model.mask_model.remove_cosmic(self.model.img_data)
        self.plot_mask()

    def save_mask_btn_click(self):
        img_filename, _ = os.path.splitext(os.path.basename(self.model.img_model.filename))
        filename = save_file_dialog(self.widget, "Save mask data",
                                    os.path.join(self.working_dir['mask'],
                                                 img_filename + '.mask'),
                                    filter='Mask (*.mask)')

        if filename is not '':
            self.working_dir['mask'] = os.path.dirname(filename)
            self.model.mask_model.save_mask(filename)

    def load_mask_btn_click(self):
        filename = open_file_dialog(self.widget, caption="Load mask data",
                                    directory=self.working_dir['mask'], filter='*.mask')

        if filename is not '':
            self.working_dir['mask'] = os.path.dirname(filename)
            if self.model.mask_model.load_mask(filename):
                self.plot_mask()
            else:
                QtWidgets.QMessageBox.critical(self.widget, 'Error',
                                               'Image data and mask data in selected file do not have '
                                               'the same shape. Mask could not be loaded.')

    def add_mask_btn_click(self):
        filename = open_file_dialog(self.widget, caption="Add mask data",
                                    directory=self.working_dir['mask'], filter='*.mask')

        if filename is not '':
            self.working_dir['mask'] = os.path.dirname(filename)
            if self.model.mask_model.add_mask(filename):
                self.plot_mask()
            else:
                QtWidgets.QMessageBox.critical(self.widget, 'Error',
                                               'Image data and mask data in selected file do not have '
                                               'the same shape. Mask could not be added.')

    def plot_mask(self):
        self.widget.img_widget.plot_mask(self.model.mask_model.get_img())

    def key_press_event(self, ev):
        if self.state == "point":
            if ev.text() == 'q':
                self.widget.point_size_sb.setValue(self.widget.point_size_sb.value() + 1)
            if ev.text() == 'w':
                self.widget.point_size_sb.setValue(self.widget.point_size_sb.value() - 1)

        if ev.modifiers() == QtCore.Qt.ControlModifier:
            if ev.key() == 90:  # for pressing z
                self.undo_btn_click()
            elif ev.key() == 89:  # for pressing y
                self.redo_btn_click()
            elif ev.key() == 83:  # for pressing s
                self.save_mask_btn_click()
            elif ev.key == 79:  # for pressing o
                self.load_mask_btn_click()
            elif ev.key == 65:  # for pressing a
                self.add_mask_btn_click()

    def mask_rb_click(self):
        self.model.mask_model.set_mode(True)
        self.widget.img_widget.mask_preview_fill_color = QtGui.QColor(255, 0, 0, 150)
        self.update_shape_preview_fill_color()

    def unmask_rb_click(self):
        self.model.mask_model.set_mode(False)
        self.widget.img_widget.mask_preview_fill_color = QtGui.QColor(0, 255, 0, 150)
        self.update_shape_preview_fill_color()

    def fill_rb_click(self):
        self.widget.img_widget.set_color([255, 0, 0, 255])
        self.plot_mask()

    #
    def transparent_rb_click(self):
        self.widget.img_widget.set_color([255, 0, 0, 100])
        self.plot_mask()

    def show_img_mouse_position(self, x, y):
        try:
            if x > 0 and y > 0:
                str = "x: %8.1f   y: %8.1f   I: %6.f" % (
                    x, y, self.widget.img_widget.img_data.T[np.floor(x), np.floor(y)])
            else:
                str = "x: %.1f y: %.1f" % (x, y)
        except (IndexError, AttributeError):
            str = "x: %.1f y: %.1f" % (x, y)
        self.widget.pos_lbl.setText(str)


if __name__ == "__main__":
    app = QtWidgets.QApplication(sys.argv)
    controller = MaskController()
    app.exec_()<|MERGE_RESOLUTION|>--- conflicted
+++ resolved
@@ -234,7 +234,6 @@
             self.polygon.set_size(x, y)
             self.polygon.add_point(x, y)
 
-<<<<<<< HEAD
     def draw_arc(self, x, y):
         self.clicks += 1
         if self.clicks == 1:
@@ -248,7 +247,7 @@
             self.arc.set_size(x, y)
             self.arc.add_point(x, y)
             self.finish_arc(x, y)
-=======
+
     def update_shape_preview_fill_color(self):
         try:
             if self.state == 'circle':
@@ -261,7 +260,6 @@
                 self.polygon.setBrush(QtGui.QBrush(self.widget.img_widget.mask_preview_fill_color))
         except AttributeError:
             return
->>>>>>> da5e96ce
 
     def finish_polygon(self, x, y):
         self.widget.img_widget.mouse_moved.disconnect(self.polygon.set_size)
