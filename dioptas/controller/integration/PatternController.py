# -*- coding: utf8 -*-
# Dioptas - GUI program for fast processing of 2D X-ray data
# Copyright (C) 2015  Clemens Prescher (clemens.prescher@gmail.com)
# Institute for Geology and Mineralogy, University of Cologne
#
# This program is free software: you can redistribute it and/or modify
# it under the terms of the GNU General Public License as published by
# the Free Software Foundation, either version 3 of the License, or
# (at your option) any later version.
#
# This program is distributed in the hope that it will be useful,
# but WITHOUT ANY WARRANTY; without even the implied warranty of
# MERCHANTABILITY or FITNESS FOR A PARTICULAR PURPOSE.  See the
# GNU General Public License for more details.
#
# You should have received a copy of the GNU General Public License
# along with this program.  If not, see <http://www.gnu.org/licenses/>.

import os

import numpy as np
from qtpy import QtWidgets, QtCore

from ...widgets.UtilityWidgets import save_file_dialog, open_file_dialog
from ...model.util.calc import convert_units

# imports for type hinting in PyCharm -- DO NOT DELETE
from ...model.DioptasModel import DioptasModel


class PatternController(object):
    """
    IntegrationPatternController handles all the interaction from the IntegrationView with the pattern data.
    It manages the auto integration of image files to  in addition to pattern browsing and changing of units
    (2 Theta, Q, A)
    """

    def __init__(self, working_dir, widget, dioptas_model):
        """
        :param working_dir: dictionary of working directories
        :param widget: Reference to an IntegrationWidget
        :param dioptas_model: reference to DioptasModel object

        :type widget: IntegrationWidget
        :type dioptas_model: DioptasModel
        """

        self.working_dir = working_dir
        self.widget = widget
        self.model = dioptas_model

        self.integration_unit = '2th_deg'
        self.autocreate_pattern = False

        self.create_subscriptions()
        self.create_gui_signals()

    def create_subscriptions(self):
        # Data subscriptions
        self.model.pattern_changed.connect(self.plot_pattern)
        self.model.configuration_selected.connect(self.update_gui)

        # Gui subscriptions
        # self.widget.img_widget.roi.sigRegionChangeFinished.connect(self.image_changed)
        self.widget.pattern_widget.mouse_left_clicked.connect(self.pattern_left_click)
        self.widget.pattern_widget.mouse_moved.connect(self.show_pattern_mouse_position)

    def create_gui_signals(self):
        """
        creating callbacks for the ui controls
        """

        # file callbacks
        self.widget.pattern_autocreate_cb.clicked.connect(self.autocreate_cb_changed)
        self.widget.pattern_load_btn.clicked.connect(self.load)
        self.widget.pattern_previous_btn.clicked.connect(self.load_previous)
        self.widget.pattern_next_btn.clicked.connect(self.load_next)
        self.widget.pattern_filename_txt.editingFinished.connect(self.filename_txt_changed)

        self.widget.pattern_directory_btn.clicked.connect(self.pattern_directory_btn_click)
        self.widget.pattern_browse_by_name_rb.clicked.connect(self.set_iteration_mode_number)
        self.widget.pattern_browse_by_time_rb.clicked.connect(self.set_iteration_mode_time)

        self.widget.pattern_directory_txt.editingFinished.connect(self.pattern_directory_txt_changed)

        # unit callbacks
        self.widget.pattern_tth_btn.clicked.connect(self.set_unit_tth)
        self.widget.pattern_q_btn.clicked.connect(self.set_unit_q)
        self.widget.pattern_d_btn.clicked.connect(self.set_unit_d)

        # quick actions
        self.widget.qa_save_pattern_btn.clicked.connect(self.save_pattern)

        # integration controls
        self.widget.automatic_binning_cb.stateChanged.connect(self.integration_binning_changed)
        self.widget.bin_count_txt.editingFinished.connect(self.integration_binning_changed)
        self.widget.supersampling_sb.valueChanged.connect(self.supersampling_changed)

        # pattern_plot interaction
        self.widget.keyPressEvent = self.key_press_event

        # pattern_plot auto range functions
        self.widget.pattern_auto_range_btn.clicked.connect(self.pattern_auto_range_btn_click_callback)
        self.widget.pattern_widget.auto_range_status_changed.connect(self.widget.pattern_auto_range_btn.setChecked)

        # pattern_plot antialias
        self.widget.antialias_btn.toggled.connect(self.widget.pattern_widget.set_antialias)

        self.widget.pattern_header_xy_cb.clicked.connect(self.update_pattern_file_endings)
        self.widget.pattern_header_chi_cb.clicked.connect(self.update_pattern_file_endings)
        self.widget.pattern_header_dat_cb.clicked.connect(self.update_pattern_file_endings)
        self.widget.pattern_header_fxye_cb.clicked.connect(self.update_pattern_file_endings)

<<<<<<< HEAD
        # signals
        self.model.current_configuration.autosave_integrated_pattern_changed.connect(self.update_autocreate_gui)
        self.model.current_configuration.integrated_patterns_file_formats_changed.connect(self.update_autocreate_gui)

    def update_spectrum_file_endings(self):
=======
    def update_pattern_file_endings(self):
>>>>>>> 4fdda0d8
        res = []
        if self.widget.pattern_header_xy_cb.isChecked():
            res.append('.xy')
        if self.widget.pattern_header_chi_cb.isChecked():
            res.append('.chi')
        if self.widget.pattern_header_dat_cb.isChecked():
            res.append('.dat')
        if self.widget.pattern_header_fxye_cb.isChecked():
            res.append('.fxye')
        self.model.current_configuration.integrated_patterns_file_formats = res

    def plot_pattern(self):
        if self.widget.bkg_pattern_inspect_btn.isChecked():
            self.widget.pattern_widget.plot_data(
                *self.model.pattern.auto_background_before_subtraction_pattern.data,
                name=self.model.pattern.name)
            self.widget.pattern_widget.plot_bkg(*self.model.pattern.auto_background_pattern.data)
        else:
            self.widget.pattern_widget.plot_data(
                *self.model.pattern.data, name=self.model.pattern.name)
            self.widget.pattern_widget.plot_bkg([], [])

        # update the bkg_name
        if self.model.pattern_model.background_pattern is not None:
            self.widget.bkg_name_lbl.setText('Bkg: ' + self.model.pattern_model.background_pattern.name)
            self.widget.bkg_name_lbl.setText('Bkg: ' + self.model.pattern_model.background_pattern.name)
        else:
            self.widget.bkg_name_lbl.setText('')

    def reset_background(self, popup=True):
        self.widget.overlay_show_cb_set_checked(self.model.pattern_model.bkg_ind, True)  # show the old overlay again
        self.model.pattern_model.bkg_ind = -1
        self.model.pattern.unset_background_pattern()
        self.widget.overlay_set_as_bkg_btn.setChecked(False)

    def integration_binning_changed(self):
        current_value = self.widget.automatic_binning_cb.isChecked()
        if current_value:
            self.model.current_configuration.integration_num_points = None
        else:
            self.model.current_configuration.integration_num_points = float(str(self.widget.bin_count_txt.text()))
        self.widget.bin_count_txt.setEnabled(not current_value)

    def supersampling_changed(self, value):
        self.model.calibration_model.set_supersampling(value)
        self.model.img_model.set_supersampling(value)

    def save_pattern(self):
        img_filename, _ = os.path.splitext(os.path.basename(self.model.img_model.filename))
        filename = save_file_dialog(
            self.widget, "Save Pattern Data.",
            os.path.join(self.working_dir['pattern'],
                         img_filename + '.xy'),
            ('Data (*.xy);;Data (*.chi);;Data (*.dat);;GSAS (*.fxye);;png (*.png);;svg (*.svg)'))

        if filename is not '':
            if filename.endswith('.png'):
                self.widget.pattern_widget.save_png(filename)
            elif filename.endswith('.svg'):
                self.widget.pattern_widget.save_svg(filename)
            else:
                self.model.current_configuration.save_pattern(filename, subtract_background=True)

    def load(self, *args, **kwargs):
        filename = kwargs.get('filename', None)
        if filename is None:
            filename = open_file_dialog(self.widget, caption="Load Pattern",
                                        directory=self.working_dir['pattern'])

        if filename is not '':
            self.working_dir['pattern'] = os.path.dirname(filename)
            self.widget.pattern_filename_txt.setText(os.path.basename(filename))
            self.widget.pattern_directory_txt.setText(os.path.dirname(filename))
            self.model.pattern_model.load_pattern(filename)
            self.widget.pattern_next_btn.setEnabled(True)
            self.widget.pattern_previous_btn.setEnabled(True)

    def load_previous(self):
        step = int(str(self.widget.pattern_browse_step_txt.text()))
        self.model.pattern_model.load_previous_file(step=step)
        self.widget.pattern_filename_txt.setText(
            os.path.basename(self.model.pattern.filename))

    def load_next(self):
        step = int(str(self.widget.pattern_browse_step_txt.text()))
        self.model.pattern_model.load_next_file(step=step)
        self.widget.pattern_filename_txt.setText(
            os.path.basename(self.model.pattern.filename))

    def autocreate_cb_changed(self):
        self.autocreate_pattern = self.widget.pattern_autocreate_cb.isChecked()
        self.model.current_configuration.autosave_integrated_pattern = self.widget.pattern_autocreate_cb.isChecked()

    def filename_txt_changed(self):
        current_filename = os.path.basename(self.model.pattern.filename)
        current_directory = str(self.widget.pattern_directory_txt.text())
        new_filename = str(self.widget.pattern_filename_txt.text())
        if os.path.isfile(os.path.join(current_directory, new_filename)):
            try:
                self.load(filename=os.path.join(current_directory, new_filename))
            except TypeError:
                self.widget.pattern_filename_txt.setText(current_filename)
        else:
            self.widget.pattern_filename_txt.setText(current_filename)

    def pattern_directory_btn_click(self):
        directory = QtWidgets.QFileDialog.getExistingDirectory(
            self.widget,
            "Please choose the default directory for autosaved .",
            self.working_dir['pattern'])
        if directory is not '':
            self.working_dir['pattern'] = str(directory)
            self.widget.pattern_directory_txt.setText(directory)

    def pattern_directory_txt_changed(self):
        if os.path.exists(self.widget.pattern_directory_txt.text()):
            self.working_dir['pattern'] = str(self.widget.pattern_directory_txt.text())
        else:
            self.widget.pattern_directory_txt.setText(self.working_dir['pattern'])

    def set_iteration_mode_number(self):
        self.model.pattern_model.set_file_iteration_mode('number')

    def set_iteration_mode_time(self):
        self.model.pattern_model.set_file_iteration_mode('time')

    def set_unit_tth(self):
        previous_unit = self.integration_unit
        if previous_unit == '2th_deg':
            return
        self.integration_unit = '2th_deg'

        self.model.current_configuration.integration_unit = '2th_deg'
        self.widget.pattern_widget.pattern_plot.setLabel('bottom', u'2θ', '°')
        self.widget.pattern_widget.pattern_plot.invertX(False)
        if self.model.calibration_model.is_calibrated:
            self.update_x_range(previous_unit, self.integration_unit)
            self.update_line_position(previous_unit, self.integration_unit)

    def set_unit_q(self):
        previous_unit = self.integration_unit
        if previous_unit == 'q_A^-1':
            return
        self.integration_unit = "q_A^-1"

        self.model.current_configuration.integration_unit = "q_A^-1"

        self.widget.pattern_widget.pattern_plot.invertX(False)
        self.widget.pattern_widget.pattern_plot.setLabel('bottom', 'Q', 'A<sup>-1</sup>')
        if self.model.calibration_model.is_calibrated:
            self.update_x_range(previous_unit, self.integration_unit)
            self.update_line_position(previous_unit, self.integration_unit)

    def set_unit_d(self):
        previous_unit = self.integration_unit
        if previous_unit == 'd_A':
            return
        self.integration_unit = 'd_A'

        self.model.current_configuration.integration_unit = 'd_A'
        self.widget.pattern_widget.pattern_plot.setLabel('bottom', 'd', 'A')
        self.widget.pattern_widget.pattern_plot.invertX(True)
        if self.model.calibration_model.is_calibrated:
            self.update_x_range(previous_unit, self.integration_unit)
            self.update_line_position(previous_unit, self.integration_unit)

    def update_x_range(self, previous_unit, new_unit):
        old_x_axis_range = self.widget.pattern_widget.pattern_plot.viewRange()[0]
        pattern_x = self.model.pattern.data[0]
        if np.min(pattern_x) < old_x_axis_range[0] or np.max(pattern_x) > old_x_axis_range[1]:
            new_x_axis_range = self.convert_x_value(np.array(old_x_axis_range), previous_unit, new_unit)
            self.widget.pattern_widget.pattern_plot.setRange(xRange=new_x_axis_range, padding=0)

    def pattern_auto_range_btn_click_callback(self):
        self.widget.pattern_widget.auto_range = self.widget.pattern_auto_range_btn.isChecked()

    def update_line_position(self, previous_unit, new_unit):
        cur_line_pos = self.widget.pattern_widget.pos_line.getPos()[0]
        if cur_line_pos == 0 and new_unit == 'd_A':
            cur_line_pos = 0.01
        try:
            new_line_pos = self.convert_x_value(cur_line_pos, previous_unit, new_unit)
        except RuntimeWarning:  # no calibration available
            new_line_pos = cur_line_pos
        self.widget.pattern_widget.set_pos_line(new_line_pos)

    def convert_x_value(self, value, previous_unit, new_unit):
        wavelength = self.model.calibration_model.wavelength
        return convert_units(value, wavelength, previous_unit, new_unit)

    def pattern_left_click(self, x, y):
        self.set_line_position(x)

        self.widget.click_tth_lbl.setText(self.widget.mouse_tth_lbl.text())
        self.widget.click_d_lbl.setText(self.widget.mouse_d_lbl.text())
        self.widget.click_q_lbl.setText(self.widget.mouse_q_lbl.text())
        self.widget.click_azi_lbl.setText(self.widget.mouse_azi_lbl.text())

    def set_line_position(self, x):
        self.widget.pattern_widget.set_pos_line(x)
        if self.model.calibration_model.is_calibrated:
            self.update_image_widget_line_position()

    def get_line_tth(self):
        x = self.widget.pattern_widget.get_pos_line()
        if self.integration_unit == 'q_A^-1':
            x = self.convert_x_value(x, 'q_A^-1', '2th_deg')
        elif self.integration_unit == 'd_A':
            x = self.convert_x_value(x, 'd_A', '2th_deg')
        return x

    def update_image_widget_line_position(self):
        tth = self.get_line_tth()
        if self.widget.img_mode_btn.text() == 'Image':  # cake mode, button shows always opposite
            self.set_cake_line_position(tth)
        else:  # image mode
            self.set_image_line_position(tth)

    def set_cake_line_position(self, tth):
        upper_ind = np.where(self.model.cake_tth > tth)
        lower_ind = np.where(self.model.cake_tth < tth)
        spacing = self.model.cake_tth[upper_ind[0][0]] - self.model.cake_tth[
            lower_ind[-1][-1]]
        new_pos = lower_ind[-1][-1] + (tth - self.model.cake_tth[lower_ind[-1][-1]]) / spacing + 0.5
        self.widget.img_widget.vertical_line.setValue(new_pos)

    def set_image_line_position(self, tth):
        if self.model.calibration_model.is_calibrated:
            self.widget.img_widget.set_circle_line(
                self.model.calibration_model.get_two_theta_array(), tth / 180 * np.pi)

    def show_pattern_mouse_position(self, x, _):
        tth_str, d_str, q_str, azi_str = self.get_position_strings(x)
        self.widget.mouse_tth_lbl.setText(tth_str)
        self.widget.mouse_d_lbl.setText(d_str)
        self.widget.mouse_q_lbl.setText(q_str)
        self.widget.mouse_azi_lbl.setText(azi_str)

    def get_position_strings(self, x):
        if self.model.calibration_model.is_calibrated:
            if self.integration_unit == '2th_deg':
                tth = x
                q_value = self.convert_x_value(tth, '2th_deg', 'q_A^-1')
                d_value = self.convert_x_value(tth, '2th_deg', 'd_A')
            elif self.integration_unit == 'q_A^-1':
                q_value = x
                tth = self.convert_x_value(q_value, 'q_A^-1', '2th_deg')
                d_value = self.convert_x_value(q_value, 'q_A^-1', 'd_A')
            elif self.integration_unit == 'd_A':
                d_value = x
                q_value = self.convert_x_value(d_value, 'd_A', 'q_A^-1')
                tth = self.convert_x_value(d_value, 'd_A', '2th_deg')

            tth_str = u'2θ:%9.3f  ' % tth
            d_str = 'd:%9.3f  ' % d_value
            q_str = 'Q:%9.3f  ' % q_value
        else:
            tth_str = u'2θ: -'
            d_str = 'd: -'
            q_str = 'Q: -'
            if self.integration_unit == '2th_deg':
                tth_str = u'2θ:%9.3f  ' % x
            elif self.integration_unit == 'q_A^-1':
                q_str = 'Q:%9.3f  ' % x
            elif self.integration_unit == 'd_A':
                d_str = 'd:%9.3f  ' % x
        azi_str = 'X: -'
        return tth_str, d_str, q_str, azi_str

    def key_press_event(self, ev):
        if (ev.key() == QtCore.Qt.Key_Left) or (ev.key() == QtCore.Qt.Key_Right):
            pos = self.widget.pattern_widget.get_pos_line()
            step = np.min(np.diff(self.model.pattern.data[0]))
            if ev.modifiers() & QtCore.Qt.ControlModifier:
                step /= 20.
            elif ev.modifiers() & QtCore.Qt.ShiftModifier:
                step *= 10
            if self.integration_unit == 'd_A':
                step *= -1
            if ev.key() == QtCore.Qt.Key_Left:
                new_pos = pos - step
            elif ev.key() == QtCore.Qt.Key_Right:
                new_pos = pos + step
            self.set_line_position(new_pos)
            self.update_image_widget_line_position()

            tth_str, d_str, q_str, azi_str = self.get_position_strings(new_pos)
            self.widget.click_tth_lbl.setText(tth_str)
            self.widget.click_d_lbl.setText(d_str)
            self.widget.click_q_lbl.setText(q_str)
            self.widget.click_azi_lbl.setText(azi_str)

    def update_gui(self):
        if self.model.current_configuration.integration_unit == '2th_deg':
            self.widget.pattern_tth_btn.setChecked(True)
            self.set_unit_tth()
        elif self.model.current_configuration.integration_unit == 'd_A':
            self.widget.pattern_d_btn.setChecked(True)
            self.set_unit_d()
        elif self.model.current_configuration.integration_unit == 'q_A^-1':
<<<<<<< HEAD
            self.widget.spec_q_btn.setChecked(True)
            self.set_unit_q()

    def update_autocreate_gui(self):
        self.widget.spec_autocreate_cb.setChecked(self.model.current_configuration.autosave_integrated_pattern)
        self.widget.spectrum_header_xy_cb.setChecked(
            '.xy' in self.model.current_configuration.integrated_patterns_file_formats)
        self.widget.spectrum_header_chi_cb.setChecked(
            '.chi' in self.model.current_configuration.integrated_patterns_file_formats)
        self.widget.spectrum_header_dat_cb.setChecked(
            '.dat' in self.model.current_configuration.integrated_patterns_file_formats)
=======
            self.widget.pattern_q_btn.setChecked(True)
            self.set_unit_q()
>>>>>>> 4fdda0d8
<|MERGE_RESOLUTION|>--- conflicted
+++ resolved
@@ -111,15 +111,7 @@
         self.widget.pattern_header_dat_cb.clicked.connect(self.update_pattern_file_endings)
         self.widget.pattern_header_fxye_cb.clicked.connect(self.update_pattern_file_endings)
 
-<<<<<<< HEAD
-        # signals
-        self.model.current_configuration.autosave_integrated_pattern_changed.connect(self.update_autocreate_gui)
-        self.model.current_configuration.integrated_patterns_file_formats_changed.connect(self.update_autocreate_gui)
-
-    def update_spectrum_file_endings(self):
-=======
     def update_pattern_file_endings(self):
->>>>>>> 4fdda0d8
         res = []
         if self.widget.pattern_header_xy_cb.isChecked():
             res.append('.xy')
@@ -420,19 +412,5 @@
             self.widget.pattern_d_btn.setChecked(True)
             self.set_unit_d()
         elif self.model.current_configuration.integration_unit == 'q_A^-1':
-<<<<<<< HEAD
-            self.widget.spec_q_btn.setChecked(True)
-            self.set_unit_q()
-
-    def update_autocreate_gui(self):
-        self.widget.spec_autocreate_cb.setChecked(self.model.current_configuration.autosave_integrated_pattern)
-        self.widget.spectrum_header_xy_cb.setChecked(
-            '.xy' in self.model.current_configuration.integrated_patterns_file_formats)
-        self.widget.spectrum_header_chi_cb.setChecked(
-            '.chi' in self.model.current_configuration.integrated_patterns_file_formats)
-        self.widget.spectrum_header_dat_cb.setChecked(
-            '.dat' in self.model.current_configuration.integrated_patterns_file_formats)
-=======
             self.widget.pattern_q_btn.setChecked(True)
-            self.set_unit_q()
->>>>>>> 4fdda0d8
+            self.set_unit_q()