--- conflicted
+++ resolved
@@ -303,12 +303,7 @@
         Called when pressure spinbox emits a new value. Calculates the appropriate EOS values and updates line
         positions and intensities.
         """
-<<<<<<< HEAD
-        self.update_phase_pressure_step()
-        if self.widget.phase_apply_to_all_cb.isChecked():
-=======
         if self.phase_widget.apply_to_all_cb.isChecked():
->>>>>>> 9ba7cb1d
             for ind in range(len(self.model.phase_model.phases)):
                 self.model.phase_model.set_pressure(ind, np.float(val))
                 self.phase_widget.set_phase_pressure(ind, val)
@@ -328,12 +323,7 @@
         Called when temperature spinbox emits a new value. Calculates the appropriate EOS values and updates line
         positions and intensities.
         """
-<<<<<<< HEAD
-        self.update_phase_temperature_step()
-        if self.widget.phase_apply_to_all_cb.isChecked():
-=======
         if self.phase_widget.apply_to_all_cb.isChecked():
->>>>>>> 9ba7cb1d
             for ind in range(len(self.model.phase_model.phases)):
                 self.update_temperature(ind, val)
             self.update_all_phase_intensities()
