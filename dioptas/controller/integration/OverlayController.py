--- conflicted
+++ resolved
@@ -60,17 +60,10 @@
         self.overlay_widget.show_cb_state_changed.connect(self.show_cb_state_changed)
         self.overlay_widget.name_changed.connect(self.rename_overlay)
 
-<<<<<<< HEAD
-        self.widget.overlay_scale_step_msb.editingFinished.connect(self.update_overlay_scale_step)
-        self.widget.overlay_offset_step_msb.editingFinished.connect(self.update_overlay_offset_step)
-        self.widget.overlay_scale_sb.valueChanged.connect(self.overlay_scale_sb_changed)
-        self.widget.overlay_offset_sb.valueChanged.connect(self.overlay_offset_sb_changed)
-=======
-        self.overlay_widget.scale_step_txt.editingFinished.connect(self.update_scale_step)
-        self.overlay_widget.offset_step_txt.editingFinished.connect(self.update_overlay_offset_step)
+        self.overlay_widget.scale_step_msb.editingFinished.connect(self.update_scale_step)
+        self.overlay_widget.offset_step_msb.editingFinished.connect(self.update_overlay_offset_step)
         self.overlay_widget.scale_sb.valueChanged.connect(self.scale_sb_changed)
         self.overlay_widget.offset_sb.valueChanged.connect(self.offset_sb_changed)
->>>>>>> ae518592
 
         self.overlay_widget.waterfall_btn.clicked.connect(self.waterfall_btn_click_callback)
         self.overlay_widget.waterfall_reset_btn.clicked.connect(self.model.overlay_model.reset_overlay_offsets)
@@ -183,25 +176,15 @@
         """
         Sets the step size for scale spinbox from the step text box.
         """
-<<<<<<< HEAD
-        value = self.widget.overlay_scale_step_msb.value()
-        self.widget.overlay_scale_sb.setSingleStep(value)
-=======
-        value = np.float(self.overlay_widget.scale_step_txt.text())
+        value = self.overlay_widget.scale_step_msb.value()
         self.overlay_widget.scale_sb.setSingleStep(value)
->>>>>>> ae518592
 
     def update_overlay_offset_step(self):
         """
         Sets the step size for the offset spinbox from the offset_step text box.
         """
-<<<<<<< HEAD
-        value = self.widget.overlay_offset_step_msb.value()
-        self.widget.overlay_offset_sb.setSingleStep(value)
-=======
-        value = np.float(self.overlay_widget.offset_step_txt.text())
+        value = self.overlay_widget.offset_step_msb.value()
         self.overlay_widget.offset_sb.setSingleStep(value)
->>>>>>> ae518592
 
     def overlay_selected(self, row, *args):
         """
@@ -263,17 +246,6 @@
         self.integration_widget.pattern_widget.update_overlay(self.model.overlay_model.overlays[ind], ind)
         cur_ind = self.overlay_widget.get_selected_overlay_row()
         if ind == cur_ind:
-<<<<<<< HEAD
-            self.widget.overlay_offset_sb.blockSignals(True)
-            self.widget.overlay_scale_sb.blockSignals(True)
-            self.widget.overlay_offset_sb.setValue(self.model.overlay_model.get_overlay_offset(ind))
-            self.widget.overlay_scale_sb.setValue(self.model.overlay_model.get_overlay_scaling(ind))
-            self.widget.overlay_offset_sb.blockSignals(False)
-            self.widget.overlay_scale_sb.blockSignals(False)
-
-    def overlay_waterfall_btn_click_callback(self):
-        separation = float(str(self.widget.waterfall_separation_msb.text()))
-=======
             self.overlay_widget.offset_sb.blockSignals(True)
             self.overlay_widget.scale_sb.blockSignals(True)
             self.overlay_widget.offset_sb.setValue(self.model.overlay_model.get_overlay_offset(ind))
@@ -281,9 +253,8 @@
             self.overlay_widget.offset_sb.blockSignals(False)
             self.overlay_widget.scale_sb.blockSignals(False)
 
-    def waterfall_btn_click_callback(self):
-        separation = float(str(self.overlay_widget.waterfall_separation_txt.text()))
->>>>>>> ae518592
+    def overlay_waterfall_btn_click_callback(self):
+        separation = self.overlay_widget.waterfall_separation_msb.value()
         self.model.overlay_model.overlay_waterfall(separation)
 
     def set_as_bkg_btn_click_callback(self):
