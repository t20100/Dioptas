--- conflicted
+++ resolved
@@ -23,12 +23,8 @@
 
 import numpy as np
 from PIL import Image
-<<<<<<< HEAD
 from qtpy import QtWidgets
-=======
-from qtpy import QtWidgets, QtCore
 import pyqtgraph as pg
->>>>>>> af198618
 
 from ...widgets.UtilityWidgets import open_file_dialog, open_files_dialog, save_file_dialog
 from ...model.util.ImgCorrection import CbnCorrection, ObliqueAngleDetectorAbsorptionCorrection
@@ -37,7 +33,6 @@
 from ...model.DioptasModel import DioptasModel
 from ...model.util.HelperModule import get_partial_index, get_partial_value
 
-from functools import partial
 from .EpicsController import EpicsController
 
 
@@ -244,6 +239,7 @@
 
         progress_dialog = self.widget.get_progress_dialog("Integrating multiple files.", "Abort Integration",
                                                           len(filenames))
+        self._set_up_multiple_file_integration()
 
         for ind in range(len(filenames)):
             filename = str(filenames[ind])
@@ -515,12 +511,8 @@
 
         self.model.cake_changed.connect(self.plot_cake)
 
-<<<<<<< HEAD
-=======
         self.widget.integration_image_widget.img_view.replace_image_and_cake_axes('cake')
 
-        self.plot_mask()
->>>>>>> af198618
         self.plot_cake()
         self.set_cake_axes_range()
 
