--- conflicted
+++ resolved
@@ -61,11 +61,8 @@
 
         self.vertical_splitter_alternative_state = None
         self.vertical_splitter_normal_state = None
-<<<<<<< HEAD
-=======
         self.horizontal_splitter_alternative_state = None
         self.horizontal_splitter_normal_state = None
->>>>>>> a23273d5
 
         self.initialize()
         self.create_signals()
@@ -178,32 +175,8 @@
         self.connect_click_function(self.widget.load_calibration_btn, self.load_calibration)
         self.connect_click_function(self.widget.set_wavelnegth_btn, self.set_wavelength)
 
-<<<<<<< HEAD
-        self.connect_click_function(self.widget.cbn_groupbox, self.cbn_groupbox_changed)
-        self.widget.cbn_diamond_thickness_txt.editingFinished.connect(self.cbn_groupbox_changed)
-        self.widget.cbn_seat_thickness_txt.editingFinished.connect(self.cbn_groupbox_changed)
-        self.widget.cbn_inner_seat_radius_txt.editingFinished.connect(self.cbn_groupbox_changed)
-        self.widget.cbn_outer_seat_radius_txt.editingFinished.connect(self.cbn_groupbox_changed)
-        self.widget.cbn_cell_tilt_txt.editingFinished.connect(self.cbn_groupbox_changed)
-        self.widget.cbn_tilt_rotation_txt.editingFinished.connect(self.cbn_groupbox_changed)
-        self.widget.cbn_center_offset_txt.editingFinished.connect(self.cbn_groupbox_changed)
-        self.widget.cbn_center_offset_angle_txt.editingFinished.connect(self.cbn_groupbox_changed)
-        self.widget.cbn_anvil_al_txt.editingFinished.connect(self.cbn_groupbox_changed)
-        self.widget.cbn_seat_al_txt.editingFinished.connect(self.cbn_groupbox_changed)
-        self.connect_click_function(self.widget.cbn_plot_correction_btn, self.cbn_plot_correction_btn_clicked)
-
-        self.connect_click_function(self.widget.oiadac_groupbox, self.oiadac_groupbox_changed)
-        self.widget.oiadac_thickness_txt.editingFinished.connect(self.oiadac_groupbox_changed)
-        self.widget.oiadac_abs_length_txt.editingFinished.connect(self.oiadac_groupbox_changed)
-        self.connect_click_function(self.widget.oiadac_plot_btn, self.oiadac_plot_btn_clicked)
-
-        self.connect_click_function(self.widget.change_gui_view_btn, self.change_gui_view_btn_clicked)
-
-        # self.create_auto_process_signal()
-=======
         # signals
         self.connect_click_function(self.widget.change_view_btn, self.change_view_btn_clicked)
->>>>>>> a23273d5
         self.widget.autoprocess_cb.toggled.connect(self.auto_process_cb_click)
 
     def connect_click_function(self, emitter, function):
@@ -614,12 +587,6 @@
     def img_dock_btn_clicked(self):
         self.img_docked = not self.img_docked
         self.widget.dock_img(self.img_docked)
-        if self.img_docked:
-            if not self.widget.docked_alternative_gui_view == self.widget.undocked_alternative_gui_view:
-                self.change_gui_view(not self.widget.docked_alternative_gui_view)
-        else:
-            if not self.widget.undocked_alternative_gui_view == self.widget.docked_alternative_gui_view:
-                self.change_gui_view(not self.widget.undocked_alternative_gui_view)
 
     def show_background_subtracted_img_btn_clicked(self):
         if self.widget.img_mode_btn.text() == 'Cake':
@@ -991,48 +958,6 @@
             self._update_image_line_pos()
             self._update_image_mouse_click_pos()
 
-<<<<<<< HEAD
-    def change_gui_view_btn_clicked(self):
-        # ind = self.find_ind_of_item_in_splitter(self.widget.integration_pattern_widget, self.widget.vertical_splitter)
-        # delete_me = self.widget.vertical_splitter.widget(ind)
-        # delete_me.hide()
-        # delete_me.deleteLater()
-        if self.img_docked:
-            current_view_mode = self.widget.docked_alternative_gui_view
-        else:
-            current_view_mode = self.widget.undocked_alternative_gui_view
-        self.change_gui_view(current_view_mode)
-        if self.img_docked:
-            self.widget.docked_alternative_gui_view = not self.widget.docked_alternative_gui_view
-        else:
-            self.widget.undocked_alternative_gui_view = not self.widget.undocked_alternative_gui_view
-
-    def change_gui_view(self, to_normal):
-        if to_normal:  # change to normal view
-            self.vertical_splitter_alternative_state = self.widget.vertical_splitter.saveState()
-            self.widget.vertical_splitter.addWidget(self.widget.integration_pattern_widget)
-            self.widget.integration_control_widget.insertTab(2,
-                 self.widget.integration_control_widget.overlay_control_widget, 'Overlay')
-            self.widget.integration_control_widget.insertTab(3,
-                 self.widget.integration_control_widget.phase_control_widget, 'Phase')
-            if self.vertical_splitter_normal_state:
-                self.widget.vertical_splitter.restoreState(self.vertical_splitter_normal_state)
-        else:  # change to alternative view
-            self.vertical_splitter_normal_state = self.widget.vertical_splitter.saveState()
-            self.widget.vertical_splitter_left.addWidget(self.widget.integration_pattern_widget)
-            self.widget.vertical_splitter.addWidget(self.widget.integration_control_widget.overlay_control_widget)
-            self.widget.vertical_splitter.addWidget(self.widget.integration_control_widget.phase_control_widget)
-            self.widget.integration_control_widget.overlay_control_widget.setVisible(True)
-            self.widget.integration_control_widget.phase_control_widget.setVisible(True)
-            if self.vertical_splitter_alternative_state:
-                self.widget.vertical_splitter.restoreState(self.vertical_splitter_alternative_state)
-
-    def find_ind_of_item_in_splitter(self, item, splitter):
-        for ind in range(0, splitter.count()):
-            if splitter.widget(ind) == item:
-                return ind
-        return False
-=======
     def change_view_btn_clicked(self):
         if self.view_mode == 'alternative':
             self.change_view_to_normal()
@@ -1069,5 +994,4 @@
             self.widget.vertical_splitter.restoreState(self.vertical_splitter_alternative_state)
         if self.horizontal_splitter_alternative_state:
             self.widget.horizontal_splitter.restoreState(self.horizontal_splitter_alternative_state)
-        self.view_mode = 'alternative'
->>>>>>> a23273d5
+        self.view_mode = 'alternative'