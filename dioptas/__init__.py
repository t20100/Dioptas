# -*- coding: utf-8 -*-
# Dioptas - GUI program for fast processing of 2D X-ray diffraction data
# Principal author: Clemens Prescher (clemens.prescher@gmail.com)
# Copyright (C) 2014-2019 GSECARS, University of Chicago, USA
# Copyright (C) 2015-2018 Institute for Geology and Mineralogy, University of Cologne, Germany
# Copyright (C) 2019-2020 DESY, Hamburg, Germany
#
# This program is free software: you can redistribute it and/or modify
# it under the terms of the GNU General Public License as published by
# the Free Software Foundation, either version 3 of the License, or
# (at your option) any later version.
#
# This program is distributed in the hope that it will be useful,
# but WITHOUT ANY WARRANTY; without even the implied warranty of
# MERCHANTABILITY or FITNESS FOR A PARTICULAR PURPOSE.  See the
# GNU General Public License for more details.
#
# You should have received a copy of the GNU General Public License
# along with this program.  If not, see <http://www.gnu.org/licenses/>.

from __future__ import absolute_import

import sys
from sys import platform as _platform
from qtpy import QtWidgets

__version__ = "0.5.8-dev-alpha"

from .paths import resources_path, calibrants_path, icons_path, data_path, style_path
from .excepthook import excepthook
from ._desktop_shortcuts import make_shortcut
from .controller.MainController import MainController

<<<<<<< HEAD
# Enable scaling for high DPI displays
if _platform != "linux" or _platform != "linux2":  # does not work correctly on linux
    QtWidgets.QApplication.setAttribute(QtCore.Qt.AA_EnableHighDpiScaling, True)
=======
>>>>>>> 3902f989

def main():
    app = QtWidgets.QApplication([])
    sys.excepthook = excepthook
    print("Dioptas {}".format(__version__))

    if _platform == "linux" or _platform == "linux2" or _platform == "win32" or _platform == 'cygwin':
        app.setStyle('plastique')

    if len(sys.argv) == 1:  # normal start
        controller = MainController()
        controller.show_window()
        app.exec_()
    else:  # with command line arguments
        if sys.argv[1] == 'test':
            controller = MainController(use_settings=False)
            controller.show_window()
        elif sys.argv[1].startswith('makeshortcut'):
            make_shortcut('Dioptas', 'dioptas.py', description='Dioptas 2D XRD {}'.format(__version__),
                          icon_path=icons_path, icon='icon')
    del app
<|MERGE_RESOLUTION|>--- conflicted
+++ resolved
@@ -31,12 +31,6 @@
 from ._desktop_shortcuts import make_shortcut
 from .controller.MainController import MainController
 
-<<<<<<< HEAD
-# Enable scaling for high DPI displays
-if _platform != "linux" or _platform != "linux2":  # does not work correctly on linux
-    QtWidgets.QApplication.setAttribute(QtCore.Qt.AA_EnableHighDpiScaling, True)
-=======
->>>>>>> 3902f989
 
 def main():
     app = QtWidgets.QApplication([])
