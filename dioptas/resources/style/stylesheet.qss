/*
Dioptas - GUI program for fast processing of 2D X-ray data
Copyright (C) 2017  Clemens Prescher (clemens.prescher@gmail.com)
GSECARS, University of Chicago
This program is free software: you can redistribute it and/or modify
it under the terms of the GNU General Public License as published by
the Free Software Foundation, either version 3 of the License, or
(at your option) any later version.
This program is distributed in the hope that it will be useful,
but WITHOUT ANY WARRANTY; without even the implied warranty of
MERCHANTABILITY or FITNESS FOR A PARTICULAR PURPOSE.  See the
GNU General Public License for more details.
You should have received a copy of the GNU General Public License
along with this program.  If not, see <http://www.gnu.org/licenses/>.
*/

#mainView, #calibration_tab, #mask_tab, #integration_tab {
    background: #3C3C3C;
    border: 5px solid #3C3C3C;
}

QTabWidget::tab-bar{
	alignment: center;
}

QTabWidget::pane {
    border:  1px solid #2F2F2F;
    border-radius: 3px;
}

QWidget{
    color: #F1F1F1;
}


QTabBar::tab:left, QTabBar::tab:right {
    background: qlineargradient(spread:pad, x1:1, y1:0, x2:0, y2:0, stop:0 #3C3C3C, stop:1 #505050);
    border: 1px solid  #5B5B5B;
    font: normal 14px;
    color: #F1F1F1;
    border-radius:2px;

    padding: 0px;
    width: 20px;
    min-height:140px;
}


QTabBar::tab::top, QTabBar::tab::bottom {
    background: qlineargradient(spread:pad, x1:0, y1:1, x2:0, y2:0, stop:0 #3C3C3C, stop:1 #505050);
    border: 1px solid  #5B5B5B;
    border-right: 0px solid white;
    color: #F1F1F1;
    font: normal 11px;
    border-radius:2px;
    min-width: 65px;
    height: 19px;
    padding: 0px;
    margin-top: 1px;
    margin-right: 1px;
 }
QTabBar::tab::left:last, QTabBar::tab::right:last{
    border-bottom-left-radius: 10px;
    border-bottom-right-radius: 10px;
}
QTabBar::tab:left:first, QTabBar::tab:right:first{
    border-top-left-radius: 10px;
    border-top-right-radius: 10px;
}

QTabWidget, QTabWidget::tab-bar,  QTabWidget::panel, QWidget{
    background: #3C3C3C;
}

QTabWidget::tab-bar {
	alignment: center;
}

QTabBar::tab:hover {
    border: 1px solid #ADADAD;
}

QTabBar:tab:selected{
    background: qlineargradient(
            x1: 0, y1: 1,
            x2: 0, y2: 0,
            stop: 0 #727272,
            stop: 1 #444444
        );
    border:1px solid  rgb(255, 120,00);/*#ADADAD; */
}

QTabBar::tab:bottom:last, QTabBar::tab:top:last{
    border-top-right-radius: 10px;
    border-bottom-right-radius: 10px;
}
QTabBar::tab:bottom:first, QTabBar::tab:top:first{
    border-top-left-radius: 10px;
    border-bottom-left-radius: 10px;
}
QTabBar::tab:top:!selected {
    margin-top: 1px;
    padding-top:1px;
}
QTabBar::tab:bottom:!selected{
	margin-bottom: 1px;
    padding-bottom:1px;
}

QGraphicsView {
	border-style: none;
}

QLabel , QCheckBox, QGroupBox, QRadioButton, QListWidget::item, QPushButton, QToolBox::tab, QSpinBox, QDoubleSpinBox , QComboBox{
    color: #F1F1F1;
    font-size: 12px;
<<<<<<< HEAD
 }

 QListWidget::item:selected{
     background: #F100F1;
 }

 QCheckBox{
     border-radius: 5px;
 }
 QRadioButton, QCheckBox {
     font-weight: normal;
	height: 15px;
 }
=======
}
QCheckBox{
    border-radius: 5px;
}
QRadioButton, QCheckBox {
    font-weight: normal;
    height: 15px;
}
>>>>>>> d69ef4db

QLineEdit  {
    border-radius: 2px;
    background: #F1F1F1;
    color: black;
    height: 18 px;
}

QLineEdit::focus{
    border-style: none;
    border-radius: 2px;
    background: #F1F1F1;
    color: black;
}

QLineEdit:disabled, QSpinBox:disabled, QDoubleSpinBox:disabled{
	color:rgb(148, 148, 148)
}
QSpinBox, QDoubleSpinBox {
    background-color:  #F1F1F1;
    color: black;
    /*margin-left: -15px;
    margin-right: -2px;*/
}

QComboBox QAbstractItemView{
	background: #2D2D30;
	color: #F1F1F1;
	selection-background-color: rgba(221, 124, 40, 120);
	border-radius: 5px;
	min-height: 40px;

}

QComboBox QAbstractItemView:QScrollbar::vertical {
    width:100px;
}

QComboBox:!editable {
    margin-left: 1px;
    padding: 0px 10px 0px 10px;
    height: 23px;
    background-color: #3C3C3C;
}

QComboBox::item{
    background-color: #3C3C3C;
}

QComboBox::item::selected {
    background-color: #505050;
}
QToolBox::tab:QToolButton{
    background: qlineargradient(spread:pad, x1:0, y1:1, x2:0, y2:0, stop:0 #3C3C3C, stop:1 #505050);
    border: 1px solid  #5B5B5B;

    border-radius:2px;
    padding-right: 10px;

    color: #F1F1F1;
    font-size: 12px;
    padding: 3px;
}
QToolBox::tab:QToolButton{
    background: qlineargradient(spread:pad, x1:0, y1:1, x2:0, y2:0, stop:0 #3C3C3C, stop:1 #505050);
     border: 1px solid  #5B5B5B;

     border-radius:2px;
     padding-right: 10px;

      color: #F1F1F1;
    font-size: 12px;
    padding: 3px;
}

QPushButton{
    color: #F1F1F1;
    background: qlineargradient(spread:pad, x1:0, y1:0, x2:0, y2:1, stop:0 #323232, stop:1 #505050);
    border: 1px solid #5B5B5B;
    border-radius: 5px;
    padding-left: 8px;
    height: 18px;
    padding-right: 8px;
}

QPushButton:pressed{
    margin-top: 2px;
    margin-left: 2px;
}

QPushButton::disabled{
}

QPushButton::hover {
    border:1px solid #ADADAD;
}

QPushButton::checked {
	background: qlineargradient(
        x1: 0, y1: 1,
        x2: 0, y2: 0,
        stop: 0 #727272,
        stop: 1 #444444
    );
     border:1px solid  rgb(255, 120,00);
}

QPushButton::focus {
	outline: None;
}
QGroupBox {
    border: 1px solid #ADADAD;
    border-radius: 4px;
    margin-top: 7px;
    padding: 0px
}
QGroupBox::title {
    subcontrol-origin: margin;
    left: 20px
}

QSplitter::handle:hover {
	background: #3C3C3C;
}


QGraphicsView{
	border-style: none;
}

QScrollBar:vertical {
    border: 2px solid #3C3C3C;
    background: qlineargradient(spread:pad, x1:1, y1:0, x2:0, y2:0, stop:0 #323232, stop:1 #505050);
    width: 12px;
    margin: 0px 0px 0px 0px;
}

QScrollBar::handle:vertical {
    background: qlineargradient(spread:pad, x1:0, y1:0, x2:1, y2:0, stop:0 #969696, stop:1 #CACACA);
    border-radius: 3px;
    min-height: 20px;
    padding: 15px;
}

QScrollBar::add-line:vertical {
    border: 0px solid grey;
    height: 0px;
}

QScrollBar::sub-line:vertical {
    border: 0px solid grey;
    height: 0px;
}

QScrollBar::add-page:vertical, QScrollBar::sub-page:vertical {
    background: none;
}

QScrollBar:horizontal {
    border: 2px solid #3C3C3C;
    background: qlineargradient(spread:pad, x1:0, y1:1, x2:0, y2:0, stop:0 #323232, stop:1 #505050);
	height: 12 px;
    margin: 0px 0px 0px 0px;
}

QScrollBar::handle:horizontal {
    background: qlineargradient(spread:pad, x1:0, y1:0, x2:0, y2:1, stop:0 #969696, stop:1 #CACACA);
    border-radius: 3px;
    min-width: 20px;
    padding: 15px;
}
QScrollBar::add-line:horizontal {
    border: 0px solid grey;
    height: 0px;
}

QScrollBar::sub-line:horizontal {
    border: 0px solid grey;
    height: 0px;
}
QScrollBar::add-page:horizontal, QScrollBar::sub-page:horizontal {
    background: none;
}

QSplitterHandle:hover {}

QSplitter::handle:vertical{
	background: qlineargradient(spread:pad, x1:0, y1:1, x2:0, y2:0, stop:0.3 #3C3C3C,  stop:0.5 #505050, stop: 0.7 #3C3C3C);
	height: 15px;
}

QSplitter::handle:vertical:pressed, QSplitter::handle:vertical:hover{
	background: qlineargradient(spread:pad, x1:0, y1:1, x2:0, y2:0, stop:0.3 #3C3C3C,  stop:0.5 #5C5C5C, stop: 0.7 #3C3C3C);
}

QSplitter::handle:horizontal{
	background: qlineargradient(spread:pad, x1:1, y1:0, x2:0, y2:0, stop:0.3 #3C3C3C,  stop:0.5 #505050, stop: 0.7 #3C3C3C);
	width: 15px;
}

QSplitter::handle:horizontal:pressed, QSplitter::handle:horizontal:hover{
	background: qlineargradient(spread:pad, x1:1, y1:0, x2:0, y2:0, stop:0.3 #3C3C3C,  stop:0.5 #5C5C5C, stop: 0.7 #3C3C3C);
}

QSplitter::handle:hover {
	background: #3C3C3C;
}

QHeaderView::section {
    spacing: 10px;
    color: #F1F1F1;
    background: qlineargradient(spread:pad, x1:0, y1:1, x2:0, y2:0, stop:0 #323232, stop:1 #505050);
    border: None;
    font-size: 12px;
}

QTableWidget {
	font-size: 12px;
	text-align: center;
}

QTableWidget QPushButton {
    margin: 5px;
}


QTableWidget QPushButton::pressed{
    margin-top: 7px;
    margin-left: 7px;
}

QTableWidget {
    selection-background-color: qlineargradient(spread:pad, x1:0, y1:0, x2:0, y2:1, stop:0 rgba(177,80,0,255), stop:1 rgba(255,120,0,255));
    selection-color: #F1F1F1;
}

#phase_table_widget QCheckBox, #overlay_table_widget QCheckBox {
    margin-left: 5px;
}

#overlay_table_widget QDoubleSpinBox, #phase_table_widget QDoubleSpinBox {
    min-width: 50;
    max-width: 70;
    background: transparent;
    background-color: transparent;
    color:#D1D1D1;
    border: 1px solid transparent;
}

#overlay_table_widget QDoubleSpinBox:disabled, #phase_table_widget QDoubleSpinBox:disabled {
    color:#888;
}

#overlay_table_widget QDoubleSpinBox::up-button, #overlay_table_widget QDoubleSpinBox::down-button,
#phase_table_widget QDoubleSpinBox::up-button, #phase_table_widget QDoubleSpinBox::down-button {
    width: 11px;
    height: 9px;
    background: qlineargradient(spread:pad, x1:0, y1:0, x2:0, y2:1, stop:0 #323232, stop:1 #505050);
    border: 0.5px solid #5B5B5B;
    border-radius: 2px;
}
#overlay_table_widget QDoubleSpinBox::up-button:hover, #overlay_table_widget QDoubleSpinBox::down-button:hover,
#phase_table_widget QDoubleSpinBox::up-button:hover, #phase_table_widget QDoubleSpinBox::down-button:hover
{
    border:0.5px solid #ADADAD;
}

#overlay_table_widget QDoubleSpinBox::up-button:pressed,  #phase_table_widget QDoubleSpinBox::up-button:pressed{
    width: 10px;
    height: 8px;
}
#overlay_table_widget QDoubleSpinBox::down-button:pressed, #phase_table_widget QDoubleSpinBox::down-button:pressed {
    width: 10px;
    height: 8px;
}

#overlay_table_widget QDoubleSpinBox::up-button, #phase_table_widget QDoubleSpinBox::up-button {
    image: url(dioptas/resources/icons/arrow_up.ico) 1;
}

#overlay_table_widget QDoubleSpinBox::down-button, #phase_table_widget QDoubleSpinBox::down-button {
    image: url(dioptas/resources/icons/arrow_down.ico) 1;
}

QFrame#main_frame {
    color: #F1F1F1;
    border: 1px solid #5B5B5B;
    border-radius: 5px;
}

#calibration_mode_btn, #mask_mode_btn, #integration_mode_btn {
    font: normal 12px;
    border-radius: 1px;
}

#calibration_mode_btn {
   border-top-right-radius:8px;
   border-bottom-right-radius: 8px;
}

#integration_mode_btn {
   border-top-left-radius:8px;
   border-bottom-left-radius: 8px;
}<|MERGE_RESOLUTION|>--- conflicted
+++ resolved
@@ -114,21 +114,12 @@
 QLabel , QCheckBox, QGroupBox, QRadioButton, QListWidget::item, QPushButton, QToolBox::tab, QSpinBox, QDoubleSpinBox , QComboBox{
     color: #F1F1F1;
     font-size: 12px;
-<<<<<<< HEAD
- }
-
- QListWidget::item:selected{
-     background: #F100F1;
- }
-
- QCheckBox{
-     border-radius: 5px;
- }
- QRadioButton, QCheckBox {
-     font-weight: normal;
-	height: 15px;
- }
-=======
+}
+
+QListWidget::item:selected{
+    background: #F100F1;
+}
+
 }
 QCheckBox{
     border-radius: 5px;
@@ -137,7 +128,6 @@
     font-weight: normal;
     height: 15px;
 }
->>>>>>> d69ef4db
 
 QLineEdit  {
     border-radius: 2px;
