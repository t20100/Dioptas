--- conflicted
+++ resolved
@@ -83,11 +83,8 @@
         self.batch_mode_lbl = LabelAlignRight("Batch Mode:")
         self.batch_mode_integrate_rb = QtWidgets.QRadioButton("integrate")
         self.batch_mode_add_rb = QtWidgets.QRadioButton("add")
-<<<<<<< HEAD
         self.batch_mode_map_rb = QtWidgets.QRadioButton("2D Map")
-=======
         self.batch_mode_image_save_rb = QtWidgets.QRadioButton("image save")
->>>>>>> 82d25ed1
 
     def _create_layout(self):
         self._layout = QtWidgets.QVBoxLayout()
@@ -106,11 +103,8 @@
         self._batch_layout.addWidget(self.batch_mode_lbl)
         self._batch_layout.addWidget(self.batch_mode_integrate_rb)
         self._batch_layout.addWidget(self.batch_mode_add_rb)
-<<<<<<< HEAD
         self._batch_layout.addWidget(self.batch_mode_map_rb)
-=======
         self._batch_layout.addWidget(self.batch_mode_image_save_rb)
->>>>>>> 82d25ed1
         self.batch_mode_widget.setLayout(self._batch_layout)
 
         self._file_info_layout.addWidget(self.batch_mode_widget)
