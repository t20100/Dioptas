--- conflicted
+++ resolved
@@ -435,11 +435,7 @@
             self.params['beta0'] = 90.
             self.params['gamma0'] = 90.
 
-<<<<<<< HEAD
-        elif self.params['symmetry'] == 'HEXAGONAL' or self.params['symmetry'] == 'TRIGONAL':
-=======
         elif self.params['symmetry'] == 'HEXAGONAL' or self.params['symmetry'] == "TRIGONAL":
->>>>>>> eb348a0d
             self.params['b0'] = self.params['a0']
             self.params['alpha0'] = 90.
             self.params['beta0'] = 90.
