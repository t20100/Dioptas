# -*- coding: utf8 -*-
# Dioptas - GUI program for fast processing of 2D X-ray data
# Copyright (C) 2015  Clemens Prescher (clemens.prescher@gmail.com)
# Institute for Geology and Mineralogy, University of Cologne
#
# This program is free software: you can redistribute it and/or modify
# it under the terms of the GNU General Public License as published by
# the Free Software Foundation, either version 3 of the License, or
# (at your option) any later version.
#
# This program is distributed in the hope that it will be useful,
# but WITHOUT ANY WARRANTY; without even the implied warranty of
# MERCHANTABILITY or FITNESS FOR A PARTICULAR PURPOSE.  See the
# GNU General Public License for more details.
#
# You should have received a copy of the GNU General Public License
# along with this program.  If not, see <http://www.gnu.org/licenses/>.

import numpy as np

from .util import jcpds
from .util.cif import CifConverter


class PhaseLoadError(Exception):
    def __init__(self, filename):
        super(PhaseLoadError, self).__init__()
        self.filename = filename

    def __repr__(self):
        return "Could not load {0} as jcpds file".format(self.filename)


class PhaseModel(object):
    def __init__(self):
        super(PhaseModel, self).__init__()
        self.phases = []
        self.reflections = []

    def add_jcpds(self, filename):
        try:
            jcpds_object = jcpds()
            jcpds_object.load_file(filename)
            self.phases.append(jcpds_object)
            self.reflections.append([])
        except (ZeroDivisionError, UnboundLocalError, ValueError):
            raise PhaseLoadError(filename)

    def add_cif(self, filename, intensity_cutoff=0.5, minimum_d_spacing=0.5):
        try:
            cif_converter = CifConverter(0.31, minimum_d_spacing, intensity_cutoff)
            jcpds_object = cif_converter.convert_cif_to_jcpds(filename)
            self.phases.append(jcpds_object)
            self.reflections.append([])
        except (ZeroDivisionError, UnboundLocalError, ValueError) as e:
            print(e)
            raise PhaseLoadError(filename)

    def del_phase(self, ind):
        del self.phases[ind]
        del self.reflections[ind]

    def set_pressure(self, ind, pressure):
        self.phases[ind].compute_d(pressure=pressure)
        self.get_lines_d(ind)

    def set_temperature(self, ind, temperature):
        self.phases[ind].compute_d(temperature=temperature)
        self.get_lines_d(ind)

    def set_pressure_temperature(self, ind, pressure, temperature):
        self.phases[ind].compute_d(temperature=temperature, pressure=pressure)
        self.get_lines_d(ind)

    def set_pressure_all(self, P):
        for phase in self.phases:
            phase.compute_d(pressure=P)

    def get_lines_d(self, ind):
        reflections = self.phases[ind].get_reflections()
        res = np.zeros((len(reflections), 5))
        for i, reflection in enumerate(reflections):
            res[i, 0] = reflection.d
            res[i, 1] = reflection.intensity
            res[i, 2] = reflection.h
            res[i, 3] = reflection.k
            res[i, 4] = reflection.l
        self.reflections[ind] = res
        return res

    def set_temperature_all(self, T):
        for phase in self.phases:
            phase.compute_d(temperature=T)

    def update_all_phases(self):
        for ind in range(len(self.phases)):
            self.get_lines_d(ind)

    def get_phase_line_positions(self, ind, unit, wavelength):
        positions = self.reflections[ind][:, 0]
        if unit is 'q' or unit is 'tth':
            positions = 2 * \
                        np.arcsin(wavelength / (2 * positions)) * 180.0 / np.pi
            if unit == 'q':
                positions = 4 * np.pi / wavelength * \
                            np.sin(positions / 360 * np.pi)
        return positions

    def get_phase_line_intensities(self, ind, positions, pattern, x_range, y_range):
        x, y = pattern.data
        if len(y) is not 0:
<<<<<<< HEAD
            y_in_range = y[(x > x_range[0]) & (x < x_range[1])]
            if len(y_in_range) is 0:
                return [], 0
            max_spectrum_intensity = np.min([np.max(y_in_range), y_range[1]])
=======
            max_pattern_intensity = np.min([np.max(y[(x > x_range[0]) & (x < x_range[1])]), y_range[1]])
>>>>>>> ce787e4e
        else:
            max_pattern_intensity = 1

        baseline = y_range[0]
        phase_line_intensities = self.reflections[ind][:, 1]
        # search for reflections within current pattern view range
        phase_line_intensities_in_range = phase_line_intensities[(positions > x_range[0]) & (positions < x_range[1])]

        # rescale intensity based on the lines visible
        if len(phase_line_intensities_in_range):
            scale_factor = (max_pattern_intensity - baseline) / \
                           np.max(phase_line_intensities_in_range)
        else:
            scale_factor = 1
        if scale_factor <= 0:
            scale_factor = 0.01

        phase_line_intensities = scale_factor * self.reflections[ind][:, 1] + baseline
        return phase_line_intensities, baseline

    def get_rescaled_reflections(self, ind, pattern, x_range,
                                 y_range, wavelength, unit='tth'):
        positions = self.get_phase_line_positions(ind, unit, wavelength)

        intensities, baseline = self.get_phase_line_intensities(ind, positions, pattern, x_range, y_range)
        return positions, intensities, baseline<|MERGE_RESOLUTION|>--- conflicted
+++ resolved
@@ -109,14 +109,10 @@
     def get_phase_line_intensities(self, ind, positions, pattern, x_range, y_range):
         x, y = pattern.data
         if len(y) is not 0:
-<<<<<<< HEAD
             y_in_range = y[(x > x_range[0]) & (x < x_range[1])]
             if len(y_in_range) is 0:
                 return [], 0
-            max_spectrum_intensity = np.min([np.max(y_in_range), y_range[1]])
-=======
-            max_pattern_intensity = np.min([np.max(y[(x > x_range[0]) & (x < x_range[1])]), y_range[1]])
->>>>>>> ce787e4e
+            max_pattern_intensity = np.min([np.max(y_in_range), y_range[1]])
         else:
             max_pattern_intensity = 1
 
